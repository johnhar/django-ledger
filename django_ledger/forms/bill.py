from django.forms import (ModelForm, DateInput, TextInput, Select,
                          CheckboxInput, BaseModelFormSet,
                          modelformset_factory, Textarea, DateTimeInput)
from django.forms import ValidationError
from django.utils.translation import gettext_lazy as _

from django_ledger.io.roles import ASSET_CA_CASH, ASSET_CA_PREPAID, LIABILITY_CL_ACC_PAYABLE
<<<<<<< HEAD
from django_ledger.models import BillModel, ItemTransactionModel, EntityModel
from django_ledger.settings import DJANGO_LEDGER_FORM_INPUT_CLASSES, DJANGO_LEDGER_ENABLE_NONPROFIT_FEATURES
=======
from django_ledger.models import (BillModel, ItemTransactionModel,
                                  EntityModel)
from django_ledger.settings import DJANGO_LEDGER_FORM_INPUT_CLASSES

>>>>>>> b7d87346

class BillModelCreateForm(ModelForm):
    def __init__(self, *args, entity_model: EntityModel, **kwargs):
        super().__init__(*args, **kwargs)
        self.ENTITY_MODEL = entity_model
        self.get_vendor_queryset()
        self.get_accounts_queryset()

    def get_vendor_queryset(self):
        if 'vendor' in self.fields:
            vendor_qs = self.ENTITY_MODEL.vendormodel_set.active()
            self.fields['vendor'].queryset = vendor_qs

    def get_accounts_queryset(self):

        if all([
            'cash_account' in self.fields,
            'prepaid_account' in self.fields,
            'unearned_account' in self.fields,
        ]):
            account_qs = self.ENTITY_MODEL.default_coa.accountmodel_set.all().for_bill()
            self.fields['cash_account'].queryset = account_qs.filter(role__exact=ASSET_CA_CASH)
            self.fields['prepaid_account'].queryset = account_qs.filter(role__exact=ASSET_CA_PREPAID)
            self.fields['unearned_account'].queryset = account_qs.filter(role__exact=LIABILITY_CL_ACC_PAYABLE)

    class Meta:
        model = BillModel
        fields = [
            'vendor',
            'xref',
            'date_draft',
            'terms',
            'cash_account',
            'prepaid_account',
            'unearned_account',
        ]
        labels = {
            'date_draft': _('Draft Date'),
            'unearned_account': _('Payable Account'),
            'prepaid_account': _('Prepaid Expenses Account')
        }
        widgets = {
            'date_draft': DateInput(attrs={
                'class': DJANGO_LEDGER_FORM_INPUT_CLASSES,
                'placeholder': _('Bill Date (YYYY-MM-DD)...'),
                'id': 'djl-bill-draft-date-input'
            }),
            'amount_due': TextInput(attrs={
                'class': DJANGO_LEDGER_FORM_INPUT_CLASSES,
                'placeholder': '$$$',
                'id': 'djl-bill-amount-due-input'}),
            'xref': TextInput(attrs={
                'class': DJANGO_LEDGER_FORM_INPUT_CLASSES + ' is-large',
                'placeholder': 'External Reference Number...',
                'id': 'djl-bill-xref-input'
            }),
            'terms': Select(attrs={
                'class': DJANGO_LEDGER_FORM_INPUT_CLASSES,
                'id': 'djl-bill-create-terms-select-input'
            }),
            'vendor': Select(attrs={
                'class': DJANGO_LEDGER_FORM_INPUT_CLASSES,
                'id': 'djl-bill-create-vendor-select-input'
            }),

            'cash_account': Select(attrs={
                'class': DJANGO_LEDGER_FORM_INPUT_CLASSES,
                'id': 'djl-bill-cash-account-input'
            }),
            'prepaid_account': Select(
                attrs={
                    'class': DJANGO_LEDGER_FORM_INPUT_CLASSES,
                    'id': 'djl-bill-prepaid-account-input'
                }),
            'unearned_account': Select(
                attrs={
                    'class': DJANGO_LEDGER_FORM_INPUT_CLASSES,
                    'id': 'djl-bill-unearned-account-input'
                }),
        }


class BaseBillModelUpdateForm(BillModelCreateForm):

    def __init__(self,
                 *args,
                 entity_model,
                 user_model,
                 **kwargs):
        super().__init__(entity_model=entity_model, *args, **kwargs)
        self.ENTITY_MODEL = entity_model
        self.USER_MODEL = user_model
        self.BILL_MODEL: BillModel = self.instance

    def save(self, commit=True):
        if commit:
            self.BILL_MODEL.update_state()
            self.instance.migrate_state(
                user_model=self.USER_MODEL,
                entity_slug=self.ENTITY_MODEL.slug,
                raise_exception=False
            )
        super().save(commit=commit)

    class Meta:
        model = BillModel
        fields = [
            'markdown_notes'
        ]
        widgets = {
            'xref': TextInput(attrs={'class': DJANGO_LEDGER_FORM_INPUT_CLASSES,
                                     'placeholder': 'External Reference...'}),
            'timestamp': DateTimeInput(attrs={'class': DJANGO_LEDGER_FORM_INPUT_CLASSES}),
            'amount_due': TextInput(attrs={'class': DJANGO_LEDGER_FORM_INPUT_CLASSES, 'placeholder': '$$$'}),
            'terms': Select(attrs={'class': DJANGO_LEDGER_FORM_INPUT_CLASSES}),
            'bill_status': Select(attrs={'class': DJANGO_LEDGER_FORM_INPUT_CLASSES}),
            'date_paid': DateInput(
                attrs={
                    'class': DJANGO_LEDGER_FORM_INPUT_CLASSES,
                    'placeholder': _('Date (YYYY-MM-DD)...')}
            ),
            'amount_paid': TextInput(
                attrs={
                    'class': DJANGO_LEDGER_FORM_INPUT_CLASSES,
                }),
            'progress': TextInput(attrs={'class': DJANGO_LEDGER_FORM_INPUT_CLASSES}),
            'accrue': CheckboxInput(attrs={'type': 'checkbox'}),
            'paid': CheckboxInput(attrs={'type': 'checkbox'}),
            'cash_account': Select(attrs={'class': DJANGO_LEDGER_FORM_INPUT_CLASSES + ' is-danger'}),
            'prepaid_account': Select(attrs={'class': DJANGO_LEDGER_FORM_INPUT_CLASSES + ' is-danger'}),
            'unearned_account': Select(attrs={'class': DJANGO_LEDGER_FORM_INPUT_CLASSES + ' is-danger'}),
            'markdown_notes': Textarea(attrs={
                'class': 'textarea'
            }),
            'vendor': Select(attrs={
                'class': DJANGO_LEDGER_FORM_INPUT_CLASSES,
                'id': 'djl-bill-create-vendor-select-input'
            }),
        }
        labels = {
            'progress': _('Bill Progress Amount (%)'),
            'accrue': _('Will this Bill be Accrued?'),
            'markdown_notes': _('Notes')
        }


class DraftBillModelUpdateForm(BaseBillModelUpdateForm):
    class Meta(BaseBillModelUpdateForm.Meta):
        fields = [
            'vendor',
            'terms',
            'xref',
            'markdown_notes'
        ]


class InReviewBillModelUpdateForm(BaseBillModelUpdateForm):
    class Meta(BaseBillModelUpdateForm.Meta):
        fields = [
            'xref',
            'markdown_notes'
        ]


class ApprovedBillModelUpdateForm(BaseBillModelUpdateForm):
    class Meta(BaseBillModelUpdateForm.Meta):
        fields = [
            'amount_paid',
            'markdown_notes'
        ]


class AccruedAndApprovedBillModelUpdateForm(BaseBillModelUpdateForm):
    class Meta(BaseBillModelUpdateForm.Meta):
        fields = [
            'progress',
            'amount_paid',
            'markdown_notes'
        ]


class PaidBillModelUpdateForm(BaseBillModelUpdateForm):
    class Meta(BaseBillModelUpdateForm.Meta):
        fields = [
            'markdown_notes'
        ]


class BillModelConfigureForm(BaseBillModelUpdateForm):
    class Meta(BaseBillModelUpdateForm.Meta):
        fields = [
            'xref',
            'amount_due',
            'amount_paid',
            'date_paid',
            'progress',
            'accrue',
            'cash_account',
            'prepaid_account',
            'unearned_account',
        ]


class BillItemTransactionForm(ModelForm):

    # def __init__(self, entity_unit_qs, fund_qs, *args, **kwargs):
    #     super().__init__(self, *args, **kwargs)
    #     self.fields['entity_unit'].queryset = entity_unit_qs
    #     self.fields['fund'].queryset = fund_qs

    def clean(self):
        cleaned_data = super(BillItemTransactionForm, self).clean()
        itemtxs_model: ItemTransactionModel = self.instance
        if itemtxs_model.po_model is not None:
            quantity = cleaned_data['quantity']
            if quantity > itemtxs_model.po_quantity:
                raise ValidationError(f'Cannot bill more than {itemtxs_model.po_quantity} authorized.')
        return cleaned_data

    class Meta:
        model = ItemTransactionModel
        fields = [
            'item_model',
            'unit_cost',
            'entity_unit',
            'quantity',
        ]
        if DJANGO_LEDGER_ENABLE_NONPROFIT_FEATURES:
            fields.insert(3, 'fund')    # insert after entity_unit
        widgets = {
            'item_model': Select(attrs={
                'class': DJANGO_LEDGER_FORM_INPUT_CLASSES + ' is-small',
            }),
            'entity_unit': Select(attrs={
                'class': DJANGO_LEDGER_FORM_INPUT_CLASSES + ' is-small',
            }),
            'unit_cost': TextInput(attrs={
                'class': DJANGO_LEDGER_FORM_INPUT_CLASSES + ' is-small',
            }),
            'quantity': TextInput(attrs={
                'class': DJANGO_LEDGER_FORM_INPUT_CLASSES + ' is-small',
            })
        }
        if DJANGO_LEDGER_ENABLE_NONPROFIT_FEATURES:
            widgets['fund'] =  Select(attrs={ 'class': DJANGO_LEDGER_FORM_INPUT_CLASSES + ' is-small', })


class BaseBillItemTransactionFormset(BaseModelFormSet):

    def __init__(self, *args,
                 entity_model: EntityModel,
                 bill_model: BillModel,
                 **kwargs):
        super().__init__(*args, **kwargs)
        self.BILL_MODEL = bill_model
        self.ENTITY_MODEL = entity_model
        self.queryset = self.BILL_MODEL.itemtransactionmodel_set.select_related(
            'item_model',
            'po_model',
            'bill_model'
        ).order_by('-total_amount')

        self.items_qs = self.ENTITY_MODEL.itemmodel_set.bills()
        self.entity_unit_qs = self.ENTITY_MODEL.entityunitmodel_set.all()
        if DJANGO_LEDGER_ENABLE_NONPROFIT_FEATURES:
            self.fund_qs = self.ENTITY_MODEL.fundmodel_set.all()

        for form in self.forms:
            form.fields['item_model'].queryset = self.items_qs
            form.fields['entity_unit'].queryset = self.entity_unit_qs
            if DJANGO_LEDGER_ENABLE_NONPROFIT_FEATURES:
                form.fields['fund'].queryset = self.fund_qs

            if not self.BILL_MODEL.can_edit_items():
                form.fields['item_model'].disabled = True
                form.fields['quantity'].disabled = True
                form.fields['unit_cost'].disabled = True
                form.fields['entity_unit'].disabled = True
                if DJANGO_LEDGER_ENABLE_NONPROFIT_FEATURES:
                    form.fields['fund'].disabled = True

            instance: ItemTransactionModel = form.instance
            if instance.po_model_id:
                form.fields['item_model'].disabled = True
                form.fields['entity_unit'].disabled = True
                if DJANGO_LEDGER_ENABLE_NONPROFIT_FEATURES:
                    form.fields['fund'].disabled = True


def get_bill_itemtxs_formset_class():
    BillItemTransactionFormset = modelformset_factory(
        model=ItemTransactionModel,
        form=BillItemTransactionForm,
        formset=BaseBillItemTransactionFormset,
        can_delete=True,
        extra=5
    )
    return BillItemTransactionFormset<|MERGE_RESOLUTION|>--- conflicted
+++ resolved
@@ -5,15 +5,9 @@
 from django.utils.translation import gettext_lazy as _
 
 from django_ledger.io.roles import ASSET_CA_CASH, ASSET_CA_PREPAID, LIABILITY_CL_ACC_PAYABLE
-<<<<<<< HEAD
 from django_ledger.models import BillModel, ItemTransactionModel, EntityModel
 from django_ledger.settings import DJANGO_LEDGER_FORM_INPUT_CLASSES, DJANGO_LEDGER_ENABLE_NONPROFIT_FEATURES
-=======
-from django_ledger.models import (BillModel, ItemTransactionModel,
-                                  EntityModel)
-from django_ledger.settings import DJANGO_LEDGER_FORM_INPUT_CLASSES
-
->>>>>>> b7d87346
+
 
 class BillModelCreateForm(ModelForm):
     def __init__(self, *args, entity_model: EntityModel, **kwargs):
