"""
Django Ledger created by Miguel Sanda <msanda@arrobalytics.com>.
Copyright© EDMA Group Inc licensed under the GPLv3 Agreement.

Contributions to this module:
Miguel Sanda <msanda@arrobalytics.com>
"""
<<<<<<< HEAD
from django.forms import (ModelForm, TextInput, BooleanField, ValidationError, IntegerField,
                          EmailInput, URLInput, CheckboxInput, Select, Form)
=======

from django.forms import (ModelForm, TextInput, BooleanField, ValidationError, EmailInput, URLInput, CheckboxInput,
                          Select)
>>>>>>> b7d87346
from django.utils.translation import gettext_lazy as _

from django_ledger.forms.utils import validate_cszc
from django_ledger.models.entity import EntityModel
<<<<<<< HEAD
from django_ledger.settings import DJANGO_LEDGER_FORM_INPUT_CLASSES, DJANGO_LEDGER_ENABLE_NONPROFIT_FEATURES
from django.core.validators import MinValueValidator, MaxValueValidator
=======
from django_ledger.settings import DJANGO_LEDGER_FORM_INPUT_CLASSES
>>>>>>> b7d87346

class EntityModelCreateForm(ModelForm):
    if DJANGO_LEDGER_ENABLE_NONPROFIT_FEATURES:
        default_funds = BooleanField(required=False, initial=False, label=_('Populate Default Funds (if entity is a nonprofit)'))
        activate_all_funds = BooleanField(required=False, initial=False, label=_('Activate All Funds (if entity is a nonprofit)'))
    default_coa = BooleanField(required=False, initial=False, label=_('Populate Default CoA'))
    activate_all_accounts = BooleanField(required=False, initial=False, label=_('Activate All Accounts'))
    generate_sample_data = BooleanField(required=False, initial=False, label=_('Fill With Sample Data?'))

    def clean_name(self):
        name = self.cleaned_data.get('name')
        if not name:
            raise ValidationError(_('Please provide a valid name for new Entity.'))
        if len(name) < 3:
            raise ValidationError(_('Looks like this entity name is too short...'))
        return name

    def clean(self):
        populate_coa = self.cleaned_data['default_coa']
        activate_all_accounts = self.cleaned_data['activate_all_accounts']
        sample_data = self.cleaned_data['generate_sample_data']

        if DJANGO_LEDGER_ENABLE_NONPROFIT_FEATURES:
            is_nonprofit = self.cleaned_data.get('is_nonprofit', False)
            populate_funds = self.cleaned_data.get('default_funds', False)
            activate_all_funds = self.cleaned_data.get('activate_all_funds', False)
            if sample_data and not all([
                populate_funds if is_nonprofit else True,
                activate_all_funds if is_nonprofit else True,
                populate_coa,
                activate_all_accounts,
            ]):
                raise ValidationError(f'Filling sample data requires using default funds, default CoA and activate all funds and accounts.')
        else:
            if sample_data and not all([
                populate_coa,
                activate_all_accounts,
            ]):
                raise ValidationError(f'Filling sample data requires using default CoA and activate all accounts.')

        validate_cszc(self.cleaned_data)


    class Meta:
        model = EntityModel
        fields = [
            'name',
            'address_1',
            'address_2',
            'city',
            'state',
            'zip_code',
            'country',
            'email',
            'website',
            'phone',
            'fy_start_month',
            'activate_all_accounts',
            'accrual_method',
        ]
        if DJANGO_LEDGER_ENABLE_NONPROFIT_FEATURES:
            # insert fund-specific fields between 'fy_start_month' and 'activate_all_accounts'
            fields.insert(11, 'is_nonprofit')
            fields.insert(12, 'activate_all_funds')
            fields.insert(13, 'default_funds')

        labels = {
            'name': _('Entity Name'),
        }
        widgets = {
            'name': TextInput(
                attrs={
                    'class': DJANGO_LEDGER_FORM_INPUT_CLASSES + ' is-large',
                    'placeholder': _('Entity name...'),
                    'required': True
                }
            ),
            'address_1': TextInput(attrs={
                'class': DJANGO_LEDGER_FORM_INPUT_CLASSES,
                'placeholder': _('Address line 1')
            }),
            'address_2': TextInput(attrs={
                'class': DJANGO_LEDGER_FORM_INPUT_CLASSES,
                'placeholder': _('Address line 2')
            }),
            'city': TextInput(attrs={
                'class': DJANGO_LEDGER_FORM_INPUT_CLASSES,
                'placeholder': _('City')
            }),
            'state': TextInput(attrs={
                'class': DJANGO_LEDGER_FORM_INPUT_CLASSES,
                'placeholder': _('State')
            }),
            'zip_code': TextInput(attrs={
                'class': DJANGO_LEDGER_FORM_INPUT_CLASSES,
                'placeholder': _('Zip Code')
            }),
            'country': TextInput(attrs={
                'class': DJANGO_LEDGER_FORM_INPUT_CLASSES,
                'placeholder': _('Country')
            }),
            'phone': TextInput(attrs={
                'class': DJANGO_LEDGER_FORM_INPUT_CLASSES,
                'placeholder': _('Phone number...')
            }),
            'email': EmailInput(attrs={
                'class': DJANGO_LEDGER_FORM_INPUT_CLASSES,
                'placeholder': _('Entity email...')
            }),
            'website': URLInput(attrs={
                'class': DJANGO_LEDGER_FORM_INPUT_CLASSES,
                'placeholder': _('https://www.mywebsite.com...')
            }),
            'default_coa': CheckboxInput(attrs={
                'class': 'checkbox'
            }),
            'fy_start_month': Select(attrs={
                'class': 'input'
            }),
            'accrual_method': CheckboxInput(attrs={
                'class': 'checkbook'
            })
        }
        if DJANGO_LEDGER_ENABLE_NONPROFIT_FEATURES:
            widgets['is_nonprofit'] = CheckboxInput(attrs={ 'class': 'checkbox' })
            widgets['default_funds'] = CheckboxInput(attrs={ 'class': 'checkbox' })


class EntityModelUpdateForm(ModelForm):
    class Meta:
        model = EntityModel
        fields = [
            'name',
            'address_1',
            'address_2',
            'city',
            'state',
            'zip_code',
            'country',
            'email',
            'phone',
            'website',
            'fy_start_month'
        ]
        labels = {
            'name': _('Entity Name')
        }
        widgets = {
            'name': TextInput(
                attrs={
                    'class': DJANGO_LEDGER_FORM_INPUT_CLASSES,
                    'placeholder': _('Entity name...')
                }
            ),
            'address_1': TextInput(
                attrs={
                    'class': DJANGO_LEDGER_FORM_INPUT_CLASSES,
                    'placeholder': _('Address line 1')
                }),
            'address_2': TextInput(
                attrs={
                    'class': DJANGO_LEDGER_FORM_INPUT_CLASSES,
                    'placeholder': _('Address line 2')
                }),
            'city': TextInput(
                attrs={
                    'class': DJANGO_LEDGER_FORM_INPUT_CLASSES,
                    'placeholder': _('City')
                }),
            'state': TextInput(
                attrs={
                    'class': DJANGO_LEDGER_FORM_INPUT_CLASSES,
                    'placeholder': _('State')
                }),
            'zip_code': TextInput(
                attrs={
                    'class': DJANGO_LEDGER_FORM_INPUT_CLASSES,
                    'placeholder': _('Zip Code')
                }),
            'country': TextInput(
                attrs={
                    'class': DJANGO_LEDGER_FORM_INPUT_CLASSES,
                    'placeholder': _('Country')
                }),
            'email': EmailInput(
                attrs={
                    'class': DJANGO_LEDGER_FORM_INPUT_CLASSES,
                    'placeholder': _('Email...')
                }
            ),
            'phone': TextInput(
                attrs={
                    'class': DJANGO_LEDGER_FORM_INPUT_CLASSES,
                    'placeholder': _('Phone...')
                }
            ),
            'website': URLInput(
                attrs={
                    'class': DJANGO_LEDGER_FORM_INPUT_CLASSES,
                    'placeholder': _('Website...')
                }
            ),
            'fy_start_month': Select(
                attrs={
                    'class': 'input'
                })
        }<|MERGE_RESOLUTION|>--- conflicted
+++ resolved
@@ -5,24 +5,15 @@
 Contributions to this module:
 Miguel Sanda <msanda@arrobalytics.com>
 """
-<<<<<<< HEAD
-from django.forms import (ModelForm, TextInput, BooleanField, ValidationError, IntegerField,
-                          EmailInput, URLInput, CheckboxInput, Select, Form)
-=======
 
 from django.forms import (ModelForm, TextInput, BooleanField, ValidationError, EmailInput, URLInput, CheckboxInput,
                           Select)
->>>>>>> b7d87346
 from django.utils.translation import gettext_lazy as _
 
 from django_ledger.forms.utils import validate_cszc
 from django_ledger.models.entity import EntityModel
-<<<<<<< HEAD
 from django_ledger.settings import DJANGO_LEDGER_FORM_INPUT_CLASSES, DJANGO_LEDGER_ENABLE_NONPROFIT_FEATURES
-from django.core.validators import MinValueValidator, MaxValueValidator
-=======
-from django_ledger.settings import DJANGO_LEDGER_FORM_INPUT_CLASSES
->>>>>>> b7d87346
+
 
 class EntityModelCreateForm(ModelForm):
     if DJANGO_LEDGER_ENABLE_NONPROFIT_FEATURES:
@@ -65,7 +56,6 @@
 
         validate_cszc(self.cleaned_data)
 
-
     class Meta:
         model = EntityModel
         fields = [
@@ -81,7 +71,7 @@
             'phone',
             'fy_start_month',
             'activate_all_accounts',
-            'accrual_method',
+            'accrual_method'
         ]
         if DJANGO_LEDGER_ENABLE_NONPROFIT_FEATURES:
             # insert fund-specific fields between 'fy_start_month' and 'activate_all_accounts'
