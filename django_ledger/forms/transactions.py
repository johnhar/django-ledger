"""
Django Ledger created by Miguel Sanda <msanda@arrobalytics.com>.
Copyright© EDMA Group Inc licensed under the GPLv3 Agreement.

Contributions to this module:
    - Miguel Sanda <msanda@arrobalytics.com>
    - Michael Noel <noel.michael87@gmail.com>
"""

from django.forms import ModelForm, modelformset_factory, BaseModelFormSet, TextInput, Select, ValidationError
from django.utils.translation import gettext_lazy as _

from django_ledger.io.io_core import check_tx_balance
from django_ledger.models import EntityModel
from django_ledger.models.journal_entry import JournalEntryModel
from django_ledger.models.transactions import TransactionModel
from django_ledger.settings import DJANGO_LEDGER_FORM_INPUT_CLASSES


class TransactionModelForm(ModelForm):
    class Meta:
        model = TransactionModel
        fields = [
            'account',
            'tx_type',
            'amount',
            'description'
        ]
        widgets = {
            'account': Select(attrs={
                'class': DJANGO_LEDGER_FORM_INPUT_CLASSES + ' is-small',
            }),
            'tx_type': Select(attrs={
                'class': DJANGO_LEDGER_FORM_INPUT_CLASSES + ' is-small',
            }),
            'amount': TextInput(attrs={
                'class': DJANGO_LEDGER_FORM_INPUT_CLASSES + ' is-small',
            }),
            'description': TextInput(attrs={
                'class': DJANGO_LEDGER_FORM_INPUT_CLASSES + ' is-small',
            }),
        }


class TransactionModelFormSet(BaseModelFormSet):

    def __init__(self, *args, entity_model: EntityModel, je_model: JournalEntryModel, **kwargs):
        super().__init__(*args, **kwargs)
        je_model.validate_for_entity(entity_model)
        self.JE_MODEL: JournalEntryModel = je_model
        self.ENTITY_MODEL = entity_model

        account_qs = self.ENTITY_MODEL.get_coa_accounts().active().order_by('code')

        for form in self.forms:
            form.fields['account'].queryset = account_qs

            if self.JE_MODEL.is_locked():
                form.fields['account'].disabled = True
                form.fields['tx_type'].disabled = True
                form.fields['amount'].disabled = True

    def get_queryset(self):
        return self.JE_MODEL.transactionmodel_set.all()

    def clean(self):
        # Skip validation if there are errors in forms
        if any(self.errors):
            return
        for form in self.forms:
<<<<<<< HEAD
            # Skip forms marked for deletion
=======
            # noinspection PyUnresolvedReferences
>>>>>>> b7d87346
            if self.can_delete and self._should_delete_form(form):
                continue

            # Skip empty forms
            if all(not bool(value) for value in form.cleaned_data.values()):
                continue

        # Validate transaction balance
        txs_balances = [{
            'tx_type': tx.cleaned_data.get('tx_type'),
            'amount': tx.cleaned_data.get('amount')
        } for tx in self.forms if not self._should_delete_form(tx)]
        balance_ok = check_tx_balance(txs_balances, perform_correction=False)
        if not balance_ok:
            raise ValidationError(message=_('Credits and Debits do not balance.'))


def get_transactionmodel_formset_class(journal_entry_model: JournalEntryModel):
    can_delete = not journal_entry_model.is_locked()
    return modelformset_factory(
        model=TransactionModel,
        form=TransactionModelForm,
        formset=TransactionModelFormSet,
        can_delete=can_delete,
        extra=6 if can_delete else 0)<|MERGE_RESOLUTION|>--- conflicted
+++ resolved
@@ -68,11 +68,7 @@
         if any(self.errors):
             return
         for form in self.forms:
-<<<<<<< HEAD
-            # Skip forms marked for deletion
-=======
             # noinspection PyUnresolvedReferences
->>>>>>> b7d87346
             if self.can_delete and self._should_delete_form(form):
                 continue
 
