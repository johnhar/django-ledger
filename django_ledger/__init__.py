"""
Django Ledger created by Miguel Sanda <msanda@arrobalytics.com>.
Copyright© EDMA Group Inc licensed under the GPLv3 Agreement.

Contributions to this module:
    * Miguel Sanda <msanda@arrobalytics.com>
"""

default_app_config = 'django_ledger.apps.DjangoLedgerConfig'

"""Django Ledger"""
<<<<<<< HEAD
__version__ = '0.5.4.2'
=======
__version__ = '0.5.5.0'
>>>>>>> cda4eb19
__license__ = 'GPLv3 License'

__author__ = 'Miguel Sanda'
__email__ = 'msanda@arrobalytics.com'

__url__ = 'https://www.djangoledger.com'<|MERGE_RESOLUTION|>--- conflicted
+++ resolved
@@ -9,11 +9,7 @@
 default_app_config = 'django_ledger.apps.DjangoLedgerConfig'
 
 """Django Ledger"""
-<<<<<<< HEAD
-__version__ = '0.5.4.2'
-=======
 __version__ = '0.5.5.0'
->>>>>>> cda4eb19
 __license__ = 'GPLv3 License'
 
 __author__ = 'Miguel Sanda'
