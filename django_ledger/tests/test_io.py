from datetime import timedelta, datetime
from random import randint
from zoneinfo import ZoneInfo

from django.conf import settings

from django_ledger.io.io_core import IOValidationError
from django_ledger.models import EntityModel
from django_ledger.settings import DJANGO_LEDGER_ENABLE_NONPROFIT_FEATURES
from django_ledger.tests.base import DjangoLedgerBaseTest


class IOTest(DjangoLedgerBaseTest):

    def test_digest_dttm__dttm(self):
        self.assertTrue(settings.USE_TZ, msg='Timezone not enabled.')

        entity_model = self.get_random_entity_model()
        from_datetime = self.START_DATE
        to_datetime = self.START_DATE + timedelta(days=randint(10, 60))

        io_digest = entity_model.digest(from_date=from_datetime, to_date=to_datetime)
        self.assertTrue(isinstance(io_digest.get_to_datetime(), datetime))
        self.assertTrue(isinstance(io_digest.get_from_datetime(), datetime))
        self.assertEqual(io_digest.get_from_datetime(), from_datetime)
        self.assertEqual(io_digest.get_to_datetime(), to_datetime)

    def test_digest_dt__dttm(self):
        self.assertTrue(settings.USE_TZ, msg='Timezone not enabled.')

        entity_model = self.get_random_entity_model()
        from_datetime = self.START_DATE
        to_datetime = self.START_DATE + timedelta(days=randint(10, 60))

        io_digest = entity_model.digest(from_date=from_datetime.date(), to_date=to_datetime)
        self.assertTrue(isinstance(io_digest.get_to_datetime(), datetime))
        self.assertTrue(isinstance(io_digest.get_from_datetime(), datetime))

        self.assertEqual(
            # the assumed datetime given a date...
            io_digest.get_from_datetime(),

            # equals the localized datetime @ 0:00
            datetime.combine(
                from_datetime.date(),
                datetime.min.time(),
                tzinfo=ZoneInfo(settings.TIME_ZONE)
            )
        )

        self.assertEqual(io_digest.get_to_datetime(), to_datetime)

    def test_digest_dttm__dt(self):
        self.assertTrue(settings.USE_TZ, msg='Timezone not enabled.')

        entity_model = self.get_random_entity_model()
        from_datetime = self.START_DATE
        to_datetime = self.START_DATE + timedelta(days=randint(10, 60))

        io_digest = entity_model.digest(from_date=from_datetime, to_date=to_datetime.date())

        self.assertTrue(isinstance(io_digest.get_to_datetime(), datetime))
        self.assertTrue(isinstance(io_digest.get_from_datetime(), datetime))

        self.assertEqual(io_digest.get_from_datetime(), from_datetime)

        self.assertEqual(
            # the assumed datetime given a date...
            io_digest.get_to_datetime(),

            # equals the localized datetime @ 0:00
            datetime.combine(
                to_datetime.date(),
                datetime.min.time(),
                tzinfo=ZoneInfo(settings.TIME_ZONE)
            )
        )

    def test_digest_dt__dt(self):
        self.assertTrue(settings.USE_TZ, msg='Timezone not enabled.')

        entity_model = self.get_random_entity_model()
        from_datetime = self.START_DATE
        to_datetime = self.START_DATE + timedelta(days=randint(10, 60))

        io_digest = entity_model.digest(from_date=from_datetime.date(), to_date=to_datetime.date())

        self.assertTrue(isinstance(io_digest.get_to_datetime(), datetime))
        self.assertTrue(isinstance(io_digest.get_from_datetime(), datetime))

        self.assertEqual(
            # the assumed datetime given a date...
            io_digest.get_from_datetime(),

            # equals the localized datetime @ 0:00
            datetime.combine(
                from_datetime.date(),
                datetime.min.time(),
                tzinfo=ZoneInfo(settings.TIME_ZONE)
            )
        )

        self.assertEqual(
            # the assumed datetime given a date...
            io_digest.get_to_datetime(),

            # equals the localized datetime @ 0:00
            datetime.combine(
                to_datetime.date(),
                datetime.min.time(),
                tzinfo=ZoneInfo(settings.TIME_ZONE)
            )
        )

    def test_digest_none__dttm(self):
        self.assertTrue(settings.USE_TZ, msg='Timezone not enabled.')

        entity_model = self.get_random_entity_model()
        to_datetime = self.START_DATE + timedelta(days=randint(10, 60))

        io_digest = entity_model.digest(to_date=to_datetime)

        self.assertTrue(io_digest.get_from_datetime() is None)
        self.assertTrue(isinstance(io_digest.get_to_datetime(), datetime))

        self.assertEqual(
            # the assumed datetime given a date...
            io_digest.get_from_datetime(),

            # equals the localized datetime @ 0:00
            None
        )

        self.assertEqual(io_digest.get_to_datetime(), to_datetime)

    def test_digest_none__dt(self):
        self.assertTrue(settings.USE_TZ, msg='Timezone not enabled.')

        entity_model = self.get_random_entity_model()
        to_datetime = self.START_DATE + timedelta(days=randint(10, 60))

        io_digest = entity_model.digest(to_date=to_datetime.date())

        self.assertTrue(io_digest.get_from_datetime() is None)
        self.assertTrue(isinstance(io_digest.get_to_datetime(), datetime))

        self.assertEqual(
            # the assumed datetime given a date...
            io_digest.get_from_datetime(),

            # equals the localized datetime @ 0:00
            None
        )

        self.assertEqual(
            # the assumed datetime given a date...
            io_digest.get_to_datetime(),

            # equals the localized datetime @ 0:00
            datetime.combine(
                to_datetime.date(),
                datetime.min.time(),
                tzinfo=ZoneInfo(settings.TIME_ZONE)
            )
        )

    def test_digest_entity(self):
        entity_model = self.get_random_entity_model()
        from_datetime = self.START_DATE
        to_datetime = self.START_DATE + timedelta(days=randint(10, 60))

        with self.assertRaises(IOValidationError):
            entity_model.digest(
                entity_slug='1234',
                from_date=from_datetime,
                to_date=to_datetime
            )

        io_digest = entity_model.digest(
            entity_slug=entity_model.slug,
            from_date=from_datetime,
            to_date=to_datetime
        )

        self.assertTrue(isinstance(io_digest.IO_MODEL, EntityModel))
        self.assertTrue(io_digest.get_io_data(), io_digest.IO_DATA)
        self.assertTrue(io_digest.IO_DATA['entity_slug'], entity_model.slug)
        self.assertFalse(io_digest.IO_DATA['by_activity'])
        self.assertFalse(io_digest.IO_DATA['by_unit'])
<<<<<<< HEAD
        self.assertFalse(io_digest.IO_DATA['by_fund'])
=======
        if DJANGO_LEDGER_ENABLE_NONPROFIT_FEATURES:
            self.assertFalse(io_digest.IO_DATA['by_fund'])
>>>>>>> 6b5f838e
        self.assertFalse(io_digest.IO_DATA['by_tx_type'])

        # io_digest = entity_model.digest(
        #     unit_slug='3212',
        #     from_date=from_datetime,
        #     to_date=to_datetime
        # )
        #
        # self.assertEqual(io_digest.get_io_txs_queryset().count(), 0)<|MERGE_RESOLUTION|>--- conflicted
+++ resolved
@@ -187,12 +187,8 @@
         self.assertTrue(io_digest.IO_DATA['entity_slug'], entity_model.slug)
         self.assertFalse(io_digest.IO_DATA['by_activity'])
         self.assertFalse(io_digest.IO_DATA['by_unit'])
-<<<<<<< HEAD
-        self.assertFalse(io_digest.IO_DATA['by_fund'])
-=======
         if DJANGO_LEDGER_ENABLE_NONPROFIT_FEATURES:
             self.assertFalse(io_digest.IO_DATA['by_fund'])
->>>>>>> 6b5f838e
         self.assertFalse(io_digest.IO_DATA['by_tx_type'])
 
         # io_digest = entity_model.digest(
