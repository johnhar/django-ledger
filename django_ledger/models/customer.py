--- conflicted
+++ resolved
@@ -330,10 +330,6 @@
     Base Customer Model Implementation
     """
 
-<<<<<<< HEAD
-    class Meta:
-=======
     class Meta(CustomerModelAbstract.Meta):
->>>>>>> 78a8a80b
         swappable = 'DJANGO_LEDGER_CUSTOMER_MODEL'
         abstract = False