--- conflicted
+++ resolved
@@ -445,16 +445,9 @@
 
     @classmethod
     def split_amount(cls, amount: Union[Decimal, float],
-<<<<<<< HEAD
                      unit_fund_split: Dict,
-                     account_uuid: UUID,
-                     account_balance_type: str,
-                     ) -> Dict:
-=======
-                     unit_split: Dict,
                      account_id: int,
-                     account_balance_type: str) -> Dict:
->>>>>>> b7d87346
+                     account_balance_type: str, ) -> Dict:
         """
         Splits an amount into different proportions representing the unit and fund splits.
         Makes sure that 100% of the amount is numerically allocated taking into consideration decimal points.
@@ -463,17 +456,10 @@
         ----------
         amount: Decimal or float
             The amount to be split.
-<<<<<<< HEAD
         unit_fund_split: dict
             A dictionary with information related to each unit and fund split and proportions.
-        account_uuid: UUID
-            The AccountModel UUID associated with the splits.
-=======
-        unit_split: dict
-            A dictionary with information related to each unit split and proportions.
         account_id: id
             The AccountModel ID/UUID associated with the splits.
->>>>>>> b7d87346
         account_balance_type: str
             The AccountModel balance type to determine whether to perform a credit or a debit.
 
@@ -487,17 +473,10 @@
         split_results = dict()
         for i, ((u, f), p) in enumerate(unit_fund_split.items()):
             if i == SPLIT_LEN:
-<<<<<<< HEAD
-                split_results[(account_uuid, u, f, account_balance_type)] = amount - running_alloc
+                split_results[(account_id, u, f, account_balance_type)] = amount - running_alloc
             else:
                 alloc = round(p * amount, 2)
-                split_results[(account_uuid, u, f, account_balance_type)] = alloc
-=======
-                split_results[(account_id, u, account_balance_type)] = amount - running_alloc
-            else:
-                alloc = round(p * amount, 2)
-                split_results[(account_id, u, account_balance_type)] = alloc
->>>>>>> b7d87346
+                split_results[(account_id, u, f, account_balance_type)] = alloc
                 running_alloc += alloc
         return split_results
 
@@ -742,35 +721,20 @@
 
             amount_paid_split = self.split_amount(
                 amount=new_state['amount_paid'],
-<<<<<<< HEAD
                 unit_fund_split=unit_fund_percents,
-                account_uuid=self.cash_account_id,
-=======
-                unit_split=unit_percents,
                 account_id=self.cash_account_id,
->>>>>>> b7d87346
                 account_balance_type='debit'
             )
             amount_prepaid_split = self.split_amount(
                 amount=new_state['amount_receivable'],
-<<<<<<< HEAD
                 unit_fund_split=unit_fund_percents,
-                account_uuid=self.prepaid_account_id,
-=======
-                unit_split=unit_percents,
                 account_id=self.prepaid_account_id,
->>>>>>> b7d87346
                 account_balance_type='debit'
             )
             amount_unearned_split = self.split_amount(
                 amount=new_state['amount_unearned'],
-<<<<<<< HEAD
                 unit_fund_split=unit_fund_percents,
-                account_uuid=self.unearned_account_id,
-=======
-                unit_split=unit_percents,
                 account_id=self.unearned_account_id,
->>>>>>> b7d87346
                 account_balance_type='credit'
             )
 
