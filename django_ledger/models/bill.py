--- conflicted
+++ resolved
@@ -565,22 +565,22 @@
         -------
         A tuple: ItemTransactionModelQuerySet, dict
         """
-<<<<<<< HEAD
-        if not queryset:
+        if not batch:
             if not DJANGO_LEDGER_ENABLE_NONPROFIT_FEATURES:
-                queryset = self.itemtransactionmodel_set.all().select_related(
+                # noinspection PyUnresolvedReferences
+                batch = self.itemtransactionmodel_set.all().select_related(
                     'item_model',
                     'entity_unit',
                     'po_model',
                     'bill_model')
             else:
-                queryset = self.itemtransactionmodel_set.all().select_related(
+                # noinspection PyUnresolvedReferences
+                batch = self.itemtransactionmodel_set.all().select_related(
                     'item_model',
                     'entity_unit',
                     'fund',
                     'po_model',
                     'bill_model')
-=======
         if not batch:
             # noinspection PyUnresolvedReferences
             batch = self.itemtransactionmodel_set.all().select_related(
@@ -588,7 +588,6 @@
                 'entity_unit',
                 'po_model',
                 'bill_model')
->>>>>>> b7d87346
         else:
             self.validate_itemtxs_batch(batch)
 
@@ -1877,13 +1876,9 @@
                 'key': _EntityStateModel.KEY_BILL,
                 'sequence': 1
             }
-<<<<<<< HEAD
             if DJANGO_LEDGER_ENABLE_NONPROFIT_FEATURES:
                 LOOKUP['fund_id'] = None
-            state_model = EntityStateModel.objects.create(**LOOKUP)
-=======
             state_model = _EntityStateModel.objects.create(**LOOKUP)
->>>>>>> b7d87346
             return state_model
         except IntegrityError as e:
             if raise_exception:
