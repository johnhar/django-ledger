"""
Django Ledger created by Miguel Sanda <msanda@arrobalytics.com>.
Copyright© EDMA Group Inc licensed under the GPLv3 Agreement.

The Items refer to the additional detail provided to Bills, Invoices, Purchase Orders and Estimates for the purposes of
documenting a breakdown of materials, labor, equipment, and other resources used for the purposes of the business
operations.

The items associated with any of the aforementioned models are responsible for calculating the different amounts
that ultimately drive the behavior of Journal Entries onto the company books.

Each item must be assigned a UnitOfMeasureModel which is the way or method used to quantify such resource. Examples
are Pounds, Gallons, Man Hours, etc used to measure how resources are quantified when associated with a specific
ItemTransactionModel. If many unit of measures are used for the same item, it would constitute a different item hence a
new record must be created.

ItemsTransactionModels constitute the way multiple items and used resources are associated with Bills, Invoices,
Purchase Orders and Estimates. Each transaction will record the unit of measure and quantity of each resource.
Totals will be calculated and associated with the containing model at the time of update.
"""
from decimal import Decimal
from string import ascii_lowercase, digits
from typing import Optional, TypeVar, Generic
from uuid import uuid4, UUID

from django.core.exceptions import ValidationError, ObjectDoesNotExist
from django.core.validators import MinValueValidator
from django.db import models, transaction, IntegrityError
from django.db.models import Q, Sum, F, ExpressionWrapper, DecimalField, Value, Case, When, QuerySet, Manager
from django.db.models.functions import Coalesce
from django.utils.translation import gettext_lazy as _

from django_ledger.models.mixins import CreateUpdateMixIn
from django_ledger.models.utils import lazy_loader
from django_ledger.settings import (DJANGO_LEDGER_TRANSACTION_MAX_TOLERANCE, DJANGO_LEDGER_DOCUMENT_NUMBER_PADDING,
                                    DJANGO_LEDGER_EXPENSE_NUMBER_PREFIX, DJANGO_LEDGER_INVENTORY_NUMBER_PREFIX,
                                    DJANGO_LEDGER_PRODUCT_NUMBER_PREFIX, DJANGO_LEDGER_ENABLE_NONPROFIT_FEATURES)

ITEM_LIST_RANDOM_SLUG_SUFFIX = ascii_lowercase + digits


class ItemModelValidationError(ValidationError):
    pass


class UnitOfMeasureModelQuerySet(QuerySet):
    pass


# UNIT OF MEASURES MODEL....
class UnitOfMeasureModelManager(Manager):
    """
    A custom defined QuerySet Manager for the UnitOfMeasureModel.
    """

    def for_entity(self, entity_slug: str, user_model) -> QuerySet:
        """
        Fetches the UnitOfMeasureModels associated with the provided EntityModel and UserModel.

        Parameters
        ----------
        entity_slug: str or EntityModel
            The EntityModel slug or EntityModel used to filter the QuerySet.
        user_model: UserModel
            The Django UserModel to check permissions.

        Returns
        -------
        QuerySet
            A QuerySet with applied filters.
        """
        qs = self.get_queryset()
        if isinstance(entity_slug, lazy_loader.get_entity_model()):
            return qs.filter(
                Q(entity=entity_slug) &
                (
                        Q(entity__admin=user_model) |
                        Q(entity__managers__in=[user_model])
                )
            )
        return qs.filter(
            Q(entity__slug__exact=entity_slug) &
            (
                    Q(entity__admin=user_model) |
                    Q(entity__managers__in=[user_model])
            )
        )

    def for_entity_active(self, entity_slug: str, user_model):
        """
        Fetches the Active UnitOfMeasureModels associated with the provided EntityModel and UserModel.

        Parameters
        ----------
        entity_slug: str or EntityModel
            The EntityModel slug or EntityModel used to filter the QuerySet.
        user_model: UserModel
            The Django UserModel to check permissions.

        Returns
        -------
        QuerySet
            A QuerySet with applied filters.
        """
        qs = self.for_entity(entity_slug=entity_slug, user_model=user_model)
        return qs.filter(is_active=True)


class UnitOfMeasureModelAbstract(CreateUpdateMixIn):
    """
    Base implementation of a Unit of Measure assigned to each Item Transaction.

    Attributes
    ----------
    uuid: UUID
        This is a unique primary key generated for the table. The default value of this field is uuid4().
    name: str
        The name of the unit of measure. Maximum of 50 characters.
    unit_abbr: str
        An abbreviation of the unit of measure used as an identifier or slug for URLs and queries.
    is_active: bool
        A boolean representing of the UnitOfMeasureModel instance is active to be used on new transactions.
    entity: EntityModel
        The EntityModel associated with the UnitOfMeasureModel instance.
    """
    uuid = models.UUIDField(default=uuid4, editable=False, primary_key=True)
    name = models.CharField(max_length=50, verbose_name=_('Unit of Measure Name'))
    unit_abbr = models.SlugField(max_length=10, verbose_name=_('UoM Abbreviation'))
    is_active = models.BooleanField(default=True, verbose_name=_('Is Active'))

    # todo: rename to entity_model
    entity = models.ForeignKey('django_ledger.EntityModel',
                               editable=False,
                               on_delete=models.CASCADE,
                               verbose_name=_('UoM Entity'))

    objects = UnitOfMeasureModelManager.from_queryset(queryset_class=UnitOfMeasureModelQuerySet)()

    class Meta:
        abstract = True
        indexes = [
            models.Index(fields=['entity'])
        ]
        unique_together = [
            ('entity', 'unit_abbr')
        ]

    def __str__(self):
        return f'{self.name} ({self.unit_abbr})'


# ITEM MODEL....
T = TypeVar('T', bound='ItemModel')
QS = TypeVar('QS', bound='ItemModelQuerySet')


class ItemModelQuerySet(QuerySet[T], Generic[T]):
    """
    A custom-defined ItemModelQuerySet that implements custom QuerySet methods related to the ItemModel.
    """
    # override a couple methods to get type checking working
    def filter(self: QS, *args, **kwargs) -> QS:
        # noinspection PyTypeChecker
        return super().filter(*args, **kwargs)

    def order_by(self: QS, *field_names) -> QS:
        # noinspection PyTypeChecker
        return super().order_by(*field_names)

    def select_related(self: QS, *fields) -> QS:
        # noinspection PyTypeChecker
        return super().select_related(*fields)

    def annotate(self: QS, *args, **kwargs) -> QS:
        # noinspection PyTypeChecker
        return super().annotate(*args, **kwargs)

    def active(self):
        """
        Filters the QuerySet to only active Item Models.

        Returns
        -------
        ItemModelQuerySet
            A QuerySet with applied filters.
        """
        return self.filter(is_active=True)

    def products(self):
        """
        Filters the QuerySet to ItemModels that only qualify as products.

        Returns
        -------
        ItemModelQuerySet
            A Filtered ItemModelQuerySet.
        """
        return self.filter(
            (
                    Q(is_product_or_service=True) &
                    Q(for_inventory=True)
            ) |
            Q(item_role=ItemModel.ITEM_ROLE_PRODUCT)
        )

    def services(self):
        """
        Filters the QuerySet to ItemModels that only qualify as services.

        Returns
        -------
        ItemModelQuerySet
            A Filtered ItemModelQuerySet.
        """
        return self.filter(
            (
                    Q(is_product_or_service=True) &
                    Q(for_inventory=False)
            ) |
            Q(item_role=ItemModel.ITEM_ROLE_SERVICE)
        )

    def expenses(self):
        """
        Filters the QuerySet to ItemModels that only qualify as expenses.

        Returns
        -------
        ItemModelQuerySet
            A Filtered ItemModelQuerySet.
        """
        return self.filter(
            (
                    Q(is_product_or_service=False) &
                    Q(for_inventory=False)
            ) | Q(item_role=ItemModel.ITEM_ROLE_EXPENSE)
        )

    def inventory_wip(self):
        """
        Filters the QuerySet to ItemModels that only qualify as inventory.
        These types of items cannot be sold as they are not considered a finished product.

        Returns
        -------
        ItemModelQuerySet
            A Filtered ItemModelQuerySet.
        """
        return self.filter(
            (
                    Q(is_product_or_service=False) &
                    Q(for_inventory=True)
            ) | Q(item_role=ItemModel.ITEM_ROLE_INVENTORY)
        )

    def inventory_all(self):
        """
        Filters the QuerySet to ItemModels that only qualify as inventory.
        These types of items may be finished or unfinished.


        Returns
        -------
        ItemModelQuerySet
            A Filtered ItemModelQuerySet.
        """
        return self.filter(
            (
                    (
                            Q(is_product_or_service=False) &
                            Q(for_inventory=True)
                    ) | Q(item_role=ItemModel.ITEM_ROLE_INVENTORY)
            ) |
            (
                    (
                            Q(is_product_or_service=True) &
                            Q(for_inventory=True)
                    ) |
                    Q(item_role=ItemModel.ITEM_ROLE_PRODUCT)

            )
        )

    def bills(self):
        """
        Filters the QuerySet to ItemModels that are eligible only for bills..

        Returns
        -------
        ItemModelQuerySet
            A Filtered ItemModelQuerySet.
        """
        return self.filter(
            (
                    Q(is_product_or_service=False) &
                    Q(for_inventory=False)
            ) |
            Q(for_inventory=True)
        )

    def invoices(self):
        return self.filter(is_product_or_service=True)

    def estimates(self):
        return self.invoices()

    def purchase_orders(self):
        return self.inventory_all()


class ItemModelManager(Manager):
    """
    A custom defined ItemModelManager that implement custom QuerySet methods related to the ItemModel
    """

    def for_entity(self, entity_slug, user_model):
        """
        Returns a QuerySet of ItemModel associated with a specific EntityModel & UserModel.
        May pass an instance of EntityModel or a String representing the EntityModel slug.

        Parameters
        ----------
        entity_slug: str or EntityModel
            The entity slug or EntityModel used for filtering the QuerySet.
        user_model
            The request UserModel to check for privileges.

        Returns
        -------
        ItemModelQuerySet
            A Filtered ItemModelQuerySet.
        """
        qs = self.get_queryset()
        if isinstance(entity_slug, lazy_loader.get_entity_model()):
            return qs.filter(
                Q(entity=entity_slug) &
                (
                        Q(entity__managers__in=[user_model]) |
                        Q(entity__admin=user_model)
                )
            ).select_related('uom')
        return qs.filter(
            Q(entity__slug__exact=entity_slug) &
            (
                    Q(entity__managers__in=[user_model]) |
                    Q(entity__admin=user_model)
            )
        ).select_related('uom')

    def for_entity_active(self, entity_slug, user_model):
        """
        Returns a QuerySet of Active ItemModel associated with a specific EntityModel & UserModel.
        May pass an instance of EntityModel or a String representing the EntityModel slug.

        Parameters
        ----------
        entity_slug: str or EntityModel
            The entity slug or EntityModel used for filtering the QuerySet.
        user_model
            The request UserModel to check for privileges.

        Returns
        -------
        ItemModelQuerySet
            A Filtered ItemModelQuerySet.
        """
        qs = self.for_entity(entity_slug=entity_slug, user_model=user_model)
        return qs.filter(is_active=True)

    def for_invoice(self, entity_slug, user_model):
        """
        Returns a QuerySet of ItemModels that can only be used for InvoiceModels for a specific EntityModel &
        UserModel. These types of items qualify as products or services sold.
        May pass an instance of EntityModel or a String representing the EntityModel slug.

        Parameters
        ----------
        entity_slug: str or EntityModel
            The entity slug or EntityModel used for filtering the QuerySet.
        user_model
            The request UserModel to check for privileges.

        Returns
        -------
        ItemModelQuerySet
            A Filtered ItemModelQuerySet.
        """
        qs = self.for_entity_active(entity_slug=entity_slug, user_model=user_model)
        return qs.filter(is_product_or_service=True)

    def for_bill(self, entity_slug, user_model):
        """
        Returns a QuerySet of ItemModels that can only be used for BillModels for a specific EntityModel &
        UserModel. These types of items qualify as expenses or inventory purchases.
        May pass an instance of EntityModel or a String representing the EntityModel slug.

        Parameters
        ----------
        entity_slug: str or EntityModel
            The entity slug or EntityModel used for filtering the QuerySet.
        user_model
            The request UserModel to check for privileges.

        Returns
        -------
        ItemModelQuerySet
            A Filtered ItemModelQuerySet.
        """
        qs = self.for_entity_active(
            entity_slug=entity_slug,
            user_model=user_model
        )
        return qs.filter(
            (
                    Q(is_product_or_service=False) &
                    Q(for_inventory=False)
            ) |
            Q(for_inventory=True)
        )

    def for_po(self, entity_slug, user_model):
        """
        Returns a QuerySet of ItemModels that can only be used for PurchaseOrders for a specific EntityModel &
        UserModel. These types of items qualify as inventory purchases.
        May pass an instance of EntityModel or a String representing the EntityModel slug.

        Parameters
        ----------
        entity_slug: str or EntityModel
            The entity slug or EntityModel used for filtering the QuerySet.
        user_model
            The request UserModel to check for privileges.

        Returns
        -------
        ItemModelQuerySet
            A Filtered ItemModelQuerySet.
        """
        qs = self.for_entity(entity_slug=entity_slug, user_model=user_model)
        return qs.inventory_all()

    def for_estimate(self, entity_slug: str, user_model):
        """
        Returns a QuerySet of ItemModels that can only be used for EstimateModels for a specific EntityModel &
        UserModel. These types of items qualify as products.
        May pass an instance of EntityModel or a String representing the EntityModel slug.

        Parameters
        ----------
        entity_slug: str or EntityModel
            The entity slug or EntityModel used for filtering the QuerySet.
        user_model
            The request UserModel to check for privileges.

        Returns
        -------
        ItemModelQuerySet
            A Filtered ItemModelQuerySet.
        """
        qs = self.for_entity_active(entity_slug=entity_slug, user_model=user_model)
        return qs.products()


class ItemModelAbstract(CreateUpdateMixIn):
    """
    Base implementation of the ItemModel.

    Attributes
    ----------
    uuid: UUID
        This is a unique primary key generated for the table. The default value of this field is uuid4().
    name: str
        Human readable name of the ItemModel instance. Maximum of 100 characters.
    item_role: str
        A choice of ITEM_ROLE_CHOICES that determines whether the ItemModel should be treated as an expense, inventory,
        service or product.
    item_type: str
        A choice of ITEM_TYPE_CHOICES that determines whether the ItemModel should be treated as labor, material,
        equipment, lump sum or other.
    uom: UnitOfMeasureModel
        The assigned UnitOfMeasureModel of the ItemModel instance. Mandatory.
    sku: str
        The SKU number associated with the ItemModel instance. Maximum 50 characters.
    upc: str
        The UPC number associated with the ItemModel instance. Maximum 50 characters.
    item_id: str
        EntityModel specific id associated with the ItemModel instance. Maximum 50 characters.
    item_number: str
        Auto generated human-readable item number.
    is_active: bool
        Determines if the ItemModel instance is considered active. Defaults to True.
    default_amount: Decimal
        The default, prepopulated monetary amount of the ItemModel instance .
    for_inventory: bool
        Legacy field used to determine if the ItemModel instance is considered an inventory item. Mandatory.
        Superseded by item_role field. Will be deprecated.
    is_product_or_service: bool
        Legacy field used to determine if the ItemModel instance is considered a product or service item. Mandatory.
        Superseded by item_role field. Will be deprecated.
    sold_as_unit: bool
        Determines if only whole numbers can be used when specifying the quantity on ItemTransactionModels.
    inventory_account: AccountModel
        Inventory account associated with the ItemModel instance. Enforced if ItemModel instance is_inventory() is True.
    inventory_received: Decimal
        Holds the total quantity of the inventory received for the whole EntityModel instance.
    inventory_received_value: Decimal
        Holds the total monetary value of the inventory received for the whole EntityModel instance.
    cogs_account: AccountModel
        COGS account associated with the ItemModel instance. Enforced if ItemModel instance is_inventory() is True.
    earnings_account: AccountModel
        Earnings account associated with the ItemModel instance. Enforced if ItemModel instance is_product() or
         is_service() is True.
    expense_account: AccountModel
        Expense account associated with the ItemModel instance. Enforced if ItemModel instance is_expense() is True.
    additional_info: dict
        Additional user defined information stored as JSON document in the Database.
    entity: EntityModel
        The EntityModel associated with the ItemModel instance.
    """
    REL_NAME_PREFIX = 'item'

    ITEM_TYPE_LABOR = 'L'
    ITEM_TYPE_MATERIAL = 'M'
    ITEM_TYPE_EQUIPMENT = 'E'
    ITEM_TYPE_LUMP_SUM = 'S'
    ITEM_TYPE_OTHER = 'O'
    ITEM_TYPE_CHOICES = [
        (ITEM_TYPE_LABOR, _('Labor')),
        (ITEM_TYPE_MATERIAL, _('Material')),
        (ITEM_TYPE_EQUIPMENT, _('Equipment')),
        (ITEM_TYPE_LUMP_SUM, _('Lump Sum')),
        (ITEM_TYPE_OTHER, _('Other')),
    ]
    ITEM_TYPE_VALID_CHOICES = {i[0] for i in ITEM_TYPE_CHOICES}

    ITEM_ROLE_EXPENSE = 'expense'
    ITEM_ROLE_INVENTORY = 'inventory'
    ITEM_ROLE_SERVICE = 'service'
    ITEM_ROLE_PRODUCT = 'product'
    ITEM_ROLE_CHOICES = [
        ('expense', _('Expense')),
        ('inventory', _('Inventory')),
        ('service', _('Service')),
        ('product', _('Product')),
    ]

    uuid = models.UUIDField(default=uuid4, editable=False, primary_key=True)
    name = models.CharField(max_length=100, verbose_name=_('Item Name'))

    item_id = models.CharField(max_length=50, blank=True, null=True, verbose_name=_('Internal ID'))
    item_number = models.CharField(max_length=30, editable=False, verbose_name=_('Item Number'))
    item_role = models.CharField(max_length=10, choices=ITEM_ROLE_CHOICES, null=True, blank=True)
    item_type = models.CharField(max_length=1, choices=ITEM_TYPE_CHOICES, null=True, blank=True)

    uom = models.ForeignKey('django_ledger.UnitOfMeasureModel',
                            verbose_name=_('Unit of Measure'),
                            on_delete=models.RESTRICT)

    sku = models.CharField(max_length=50, blank=True, null=True, verbose_name=_('SKU Code'))
    upc = models.CharField(max_length=50, blank=True, null=True, verbose_name=_('UPC Code'))

    is_active = models.BooleanField(default=True, verbose_name=_('Is Active'))

    default_amount = models.DecimalField(max_digits=20,
                                         decimal_places=2,
                                         default=0,
                                         verbose_name=_('Default monetary value per unit of measure'),
                                         validators=[MinValueValidator(0)])

    for_inventory = models.BooleanField(verbose_name=_('Is an item for inventory'),
                                        help_text=_('It is an item you require for your inventory.'))

    is_product_or_service = models.BooleanField(verbose_name=_('Is a product or service.'),
                                                help_text=_(
                                                    'Is a product or service you sell or provide to customers.'
                                                ))

    sold_as_unit = models.BooleanField(default=False)

    inventory_account = models.ForeignKey(
        'django_ledger.AccountModel',
        null=True,
        blank=True,
        verbose_name=_('Inventory Account'),
        related_name=f'{REL_NAME_PREFIX}_inventory_account',
        help_text=_('Inventory account where cost will be capitalized.'),
        on_delete=models.RESTRICT)
    inventory_received = models.DecimalField(
        null=True,
        blank=True,
        decimal_places=3,
        max_digits=20,
        verbose_name=_('Total inventory received.'))
    inventory_received_value = models.DecimalField(
        null=True,
        blank=True,
        decimal_places=2,
        max_digits=20,
        verbose_name=_('Total value of inventory received.'))
    cogs_account = models.ForeignKey(
        'django_ledger.AccountModel',
        null=True,
        blank=True,
        verbose_name=_('COGS Account'),
        related_name=f'{REL_NAME_PREFIX}_cogs_account',
        help_text=_('COGS account where cost will be recognized on Income Statement.'),
        on_delete=models.RESTRICT)
    earnings_account = models.ForeignKey(
        'django_ledger.AccountModel',
        null=True,
        blank=True,
        verbose_name=_('Earnings Account'),
        related_name=f'{REL_NAME_PREFIX}_earnings_account',
        help_text=_('Earnings account where revenue will be recognized on Income Statement.'),
        on_delete=models.RESTRICT)
    expense_account = models.ForeignKey(
        'django_ledger.AccountModel',
        null=True,
        blank=True,
        verbose_name=_('Expense Account'),
        related_name=f'{REL_NAME_PREFIX}_expense_account',
        help_text=_('Expense account where cost will be recognized on Income Statement.'),
        on_delete=models.RESTRICT)

    additional_info = models.JSONField(blank=True,
                                       null=True,
                                       default=dict,
                                       verbose_name=_('Item Additional Info'))

    # todo: rename to entity_model...
    entity = models.ForeignKey('django_ledger.EntityModel',
                               editable=False,
                               on_delete=models.CASCADE,
                               verbose_name=_('Item Entity'))

    objects = ItemModelManager.from_queryset(queryset_class=ItemModelQuerySet)()

    class Meta:
        abstract = True
        unique_together = [
            ('entity', 'item_number')
        ]
        indexes = [
            models.Index(fields=['item_number']),
            models.Index(fields=['item_type']),
            models.Index(fields=['item_role']),
            models.Index(fields=['upc']),
            models.Index(fields=['sku']),
            models.Index(fields=['for_inventory']),
            models.Index(fields=['is_product_or_service']),
            models.Index(fields=['is_active'])
        ]

    def __str__(self):
        if self.is_expense():
            return f'Expense: {self.name} | {self.get_item_type_display()}'
        elif self.is_inventory():
            return f'Inventory: {self.name} | {self.get_item_type_display()}'
        elif self.is_service():
            return f'Service: {self.name} | {self.get_item_type_display()}'
        elif self.is_product():
            return f'Product: {self.name}'
        return f'Item Model: {self.name} - {self.sku} | {self.get_item_type_display()}'

    def is_expense(self) -> bool:
        if self.item_role:
            return self.item_role == self.ITEM_ROLE_EXPENSE
        if all([
            not self.is_product_or_service,
            not self.for_inventory
        ]):
            self.item_role = self.ITEM_ROLE_EXPENSE
            return True
        return False

    def is_inventory(self) -> bool:
        if self.item_role:
            return self.item_role == self.ITEM_ROLE_INVENTORY

        if all([
            not self.is_product_or_service,
            self.for_inventory,
        ]):
            self.item_role = self.ITEM_ROLE_INVENTORY
            return True
        return False

    def is_product(self) -> bool:
        if self.item_role:
            return self.item_role == self.ITEM_ROLE_PRODUCT

        if all([
            self.is_product_or_service,
            self.for_inventory,
            not self.is_labor()
        ]):
            self.item_role = self.ITEM_ROLE_PRODUCT
            return True
        return False

    def is_service(self) -> bool:
        if self.item_role:
            return self.item_role == self.ITEM_ROLE_SERVICE
        if all([
            self.is_product_or_service,
            not self.for_inventory,
            self.is_labor()
        ]):
            self.item_role = self.ITEM_ROLE_SERVICE
            return True
        return False

    def product_or_service_display(self) -> str:
        if self.is_product():
            return 'product'
        elif self.is_service():
            return 'service'
        else:
            # the safest option is to return None, but let's catch this unhandled condition
            raise RuntimeError(f'Unsupported product or service: {self}. If new item role was defined, add support here.')

    def is_labor(self) -> bool:
        return self.item_type == self.ITEM_TYPE_LABOR

    def is_material(self) -> bool:
        return self.item_type == self.ITEM_TYPE_MATERIAL

    def is_equipment(self) -> bool:
        return self.item_type == self.ITEM_TYPE_EQUIPMENT

    def is_lump_sum(self) -> bool:
        return self.item_type == self.ITEM_TYPE_LUMP_SUM

    def is_other(self) -> bool:
        return self.item_type == self.ITEM_TYPE_OTHER

    def get_average_cost(self) -> Decimal:
        if self.inventory_received:
            try:
                return self.inventory_received_value / self.inventory_received
            except ZeroDivisionError:
                pass
        return Decimal('0.00')

    def get_item_number_prefix(self):
        if self.is_expense():
            return DJANGO_LEDGER_EXPENSE_NUMBER_PREFIX
        elif self.is_inventory():
            return DJANGO_LEDGER_INVENTORY_NUMBER_PREFIX
        elif self.is_product() or self.is_service():
            return DJANGO_LEDGER_PRODUCT_NUMBER_PREFIX
        raise ItemModelValidationError('Cannot determine Item Number prefix for ItemModel. '
                                       f'For Inventory: {self.for_inventory}, '
                                       f'IsProductOrService: {self.is_product_or_service}, '
                                       f'Type: {self.item_type} '
                                       f'IsLabor: {self.is_labor()} ')

    def can_generate_item_number(self) -> bool:
        return all([
            self.entity_id,
            not self.item_number
        ])

    # noinspection PyUnresolvedReferences
    def _get_next_state_model(self, raise_exception: bool = True) -> Optional['EntityStateModel']:
        _EntityStateModel = lazy_loader.get_entity_state_model()

        try:
            LOOKUP = {
                'entity_model_id__exact': self.entity_id,
                'key__exact': _EntityStateModel.KEY_ITEM
            }

            state_model_qs = _EntityStateModel.objects.filter(**LOOKUP).select_for_update()
            state_model = state_model_qs.get()
            state_model.sequence = F('sequence') + 1
            state_model.save()
            state_model.refresh_from_db()

            return state_model
        except ObjectDoesNotExist:

            LOOKUP = {
                'entity_model_id': self.entity_id,
                'entity_unit_id': None,
                'fiscal_year': None,
                'key': _EntityStateModel.KEY_ITEM,
                'sequence': 1
            }
<<<<<<< HEAD
            if DJANGO_LEDGER_ENABLE_NONPROFIT_FEATURES:
                LOOKUP['fund_id'] = None

            state_model = EntityStateModel.objects.create(**LOOKUP)
=======
            state_model = _EntityStateModel.objects.create(**LOOKUP)
>>>>>>> b7d87346
            return state_model
        except IntegrityError as e:
            if raise_exception:
                raise e
            return None

    def generate_item_number(self, commit: bool = False) -> str:
        """
        Atomic Transaction. Generates the next Vendor Number available.
        @param commit: Commit transaction into VendorModel.
        @return: A String, representing the current InvoiceModel instance Document Number.
        """
        if self.can_generate_item_number():
            with transaction.atomic(durable=True):

                state_model = None
                while not state_model:
                    state_model = self._get_next_state_model(raise_exception=False)

            seq = str(state_model.sequence).zfill(DJANGO_LEDGER_DOCUMENT_NUMBER_PADDING)
            self.item_number = f'{self.get_item_number_prefix()}-{seq}'

            if commit:
                self.save(update_fields=['item_number'])

        return self.item_number

    def save(self, **kwargs):
        if self.can_generate_item_number():
            self.generate_item_number(commit=False)
        super(ItemModelAbstract, self).save(**kwargs)

    def clean(self):

        if self.can_generate_item_number():
            self.generate_item_number(commit=False)

        if self.is_expense():
            if not self.expense_account_id:
                raise ItemModelValidationError(_('Items must have an associated expense accounts.'))
            if not self.item_type:
                raise ItemModelValidationError(_('Expenses must have a type.'))
            self.inventory_account = None
            self.earnings_account = None
            self.cogs_account = None
            self.for_inventory = False
            self.is_product_or_service = False

        elif self.is_product():
            if not all([
                self.inventory_account_id,
                self.cogs_account_id,
                self.earnings_account_id
            ]):
                raise ItemModelValidationError(_('Products must have Inventory, COGS & Earnings accounts.'))
            if self.is_labor():
                raise ItemModelValidationError(_(f'Product must not be labor...'))
            self.expense_account = None
            self.for_inventory = True
            self.is_product_or_service = True

        elif self.is_service():
            if not all([
                self.cogs_account_id,
                self.earnings_account_id
            ]):
                raise ItemModelValidationError(_('Services must have COGS & Earnings accounts.'))
            self.inventory_account = None
            self.expense_account = None
            self.for_inventory = False
            self.is_product_or_service = True
            self.item_type = self.ITEM_TYPE_LABOR

        elif self.is_inventory():
            if not all([
                self.inventory_account_id,
            ]):
                raise ItemModelValidationError(_('Items for inventory must have Inventory & COGS accounts.'))
            if not self.item_type:
                raise ItemModelValidationError(_('Inventory items must have a type.'))
            self.expense_account = None
            self.earnings_account = None
            self.for_inventory = True
            self.is_product_or_service = False


# ITEM TRANSACTION MODELS...
class ItemTransactionModelQuerySet(QuerySet):

    def is_received(self):
        return self.filter(po_item_status=ItemTransactionModel.STATUS_RECEIVED)

    def in_transit(self):
        return self.filter(po_item_status=ItemTransactionModel.STATUS_IN_TRANSIT)

    def is_ordered(self):
        return self.filter(po_item_status=ItemTransactionModel.STATUS_ORDERED)

    def is_orphan(self):
        return self.filter(
            Q(bill_model_id__isnull=True) &
            Q(po_model_id__isnull=True) &
            Q(ce_model_id__isnull=True)
        )

    def get_estimate_aggregate(self):
        return {
            'ce_cost_estimate__sum': sum(i.ce_cost_estimate for i in self),
            'ce_revenue_estimate__sum': sum(i.ce_revenue_estimate for i in self),
            'total_items': len(self)
        }


class ItemTransactionModelManager(Manager):

    def for_user(self, user_model):
        qs = self.get_queryset()
        return qs.filter(
            Q(item_model__entity__admin=user_model) |
            Q(item_model__entity__managers__in=[user_model])
        )

    def for_entity(self, user_model, entity_slug):
        qs = self.for_user(user_model)
        if isinstance(entity_slug, lazy_loader.get_entity_model()):
            return qs.filter(
                Q(item_model__entity=entity_slug)
            )
        return qs.filter(
            Q(item_model__entity__slug__exact=entity_slug)
        )

    def for_bill(self, user_model, entity_slug, bill_pk):
        qs = self.for_entity(user_model=user_model, entity_slug=entity_slug)
        return qs.filter(bill_model_id__exact=bill_pk)

    def for_invoice(self, entity_slug: str, invoice_pk, user_model):
        qs = self.for_entity(entity_slug=entity_slug, user_model=user_model)
        return qs.filter(invoice_model_id__exact=invoice_pk)

    def for_po(self, entity_slug, user_model, po_pk):
        qs = self.for_entity(entity_slug=entity_slug, user_model=user_model)
        return qs.filter(po_model__uuid__exact=po_pk)

    def for_estimate(self, user_model, entity_slug, cj_pk):
        qs = self.for_entity(entity_slug=entity_slug, user_model=user_model)
        return qs.filter(ce_model_id__exact=cj_pk)

    def for_contract(self, user_model, entity_slug, ce_pk):
        """
        Returns all ItemTransactionModels associated with an EstimateModel.
        @param user_model: UserModel requesting data.
        @param entity_slug: EntityModel slug field value.
        @param ce_pk: EstimateModel UUID.
        @return: ItemTransactionModel QuerySet
        """
        qs = self.for_entity(
            entity_slug=entity_slug,
            user_model=user_model
        )
        return qs.filter(
            Q(ce_model_id__exact=ce_pk) |
            Q(po_model__ce_model_id__exact=ce_pk) |
            Q(bill_model__ce_model_id__exact=ce_pk) |
            Q(invoice_model__ce_model_id__exact=ce_pk)
        )

    # INVENTORY METHODS....
    def for_entity_inventory(self, entity_slug):
        qs = self.get_queryset()
        return qs.filter(item_model__entity__slug__exact=entity_slug)

    # Todo move this to QuerySet....
    def inventory_count(self, entity_slug):
        PurchaseOrderModel = lazy_loader.get_purchase_order_model()
        qs = self.for_entity_inventory(entity_slug)
        qs = qs.filter(
            Q(item_model__for_inventory=True) &
            (
                # received inventory...
                    (
                            Q(bill_model__isnull=False) &
                            Q(po_model__po_status=PurchaseOrderModel.PO_STATUS_APPROVED) &
                            Q(po_item_status__exact=ItemTransactionModel.STATUS_RECEIVED)
                    ) |

                    # invoiced inventory...
                    (
                        Q(invoice_model__isnull=False)
                    )

            )
        )

        return qs.values('item_model_id', 'item_model__name', 'item_model__uom__name').annotate(
            quantity_received=Coalesce(
                Sum('quantity', filter=Q(bill_model__isnull=False) & Q(invoice_model__isnull=True)), Value(0.0),
                output_field=DecimalField()),
            cost_received=Coalesce(
                Sum('total_amount', filter=Q(bill_model__isnull=False) & Q(invoice_model__isnull=True)), Value(0.0),
                output_field=DecimalField()),
            quantity_invoiced=Coalesce(
                Sum('quantity', filter=Q(invoice_model__isnull=False) & Q(bill_model__isnull=True)), Value(0.0),
                output_field=DecimalField()),
            revenue_invoiced=Coalesce(
                Sum('total_amount', filter=Q(invoice_model__isnull=False) & Q(bill_model__isnull=True)), Value(0.0),
                output_field=DecimalField()),
        ).annotate(
            quantity_onhand=Coalesce(F('quantity_received') - F('quantity_invoiced'), Value(0.0),
                                     output_field=DecimalField()),
            cost_average=Case(
                When(quantity_received__gt=0.0,
                     then=ExpressionWrapper(F('cost_received') / F('quantity_received'),
                                            output_field=DecimalField(decimal_places=3))
                     )
            ),
            value_onhand=Coalesce(
                ExpressionWrapper(F('quantity_onhand') * F('cost_average'),
                                  output_field=DecimalField(decimal_places=3)), Value(0.0), output_field=DecimalField())
        )

    def inventory_pipeline(self, entity_slug):
        qs = self.for_entity_inventory(entity_slug)
        return qs.filter(
            Q(item_model__for_inventory=True) &
            Q(bill_model__isnull=False) &
            Q(po_item_status__in=[
                ItemTransactionModel.STATUS_ORDERED,
                ItemTransactionModel.STATUS_IN_TRANSIT,
                ItemTransactionModel.STATUS_RECEIVED,
            ])
        )

    def inventory_pipeline_aggregate(self, entity_slug: str):
        qs = self.inventory_pipeline(entity_slug=entity_slug)
        return qs.values(
            'item_model__name',
            'item_model__uom__name',
            'po_item_status').annotate(
            total_quantity=Sum('quantity'),
            total_value=Sum('total_amount')
        )

    def inventory_pipeline_ordered(self, entity_slug):
        qs = self.inventory_pipeline(entity_slug=entity_slug)
        return qs.filter(po_item_status=ItemTransactionModel.STATUS_ORDERED)

    def inventory_pipeline_in_transit(self, entity_slug):
        qs = self.inventory_pipeline(entity_slug=entity_slug)
        return qs.filter(po_item_status=ItemTransactionModel.STATUS_IN_TRANSIT)

    def inventory_pipeline_received(self, entity_slug):
        qs = self.inventory_pipeline(entity_slug=entity_slug)
        return qs.filter(po_item_status=ItemTransactionModel.STATUS_RECEIVED)

    def inventory_invoiced(self, entity_slug):
        qs = self.for_entity_inventory(entity_slug)
        return qs.filter(
            Q(item_model__for_inventory=True) &
            Q(invoice_model__isnull=False)
        )


class ItemTransactionModelAbstract(CreateUpdateMixIn):
    DECIMAL_PLACES = 2

    STATUS_NOT_ORDERED = 'not_ordered'
    STATUS_ORDERED = 'ordered'
    STATUS_IN_TRANSIT = 'in_transit'
    STATUS_RECEIVED = 'received'
    STATUS_CANCELED = 'cancelled'

    PO_ITEM_STATUS = [
        (STATUS_NOT_ORDERED, _('Not Ordered')),
        (STATUS_ORDERED, _('Ordered')),
        (STATUS_IN_TRANSIT, _('In Transit')),
        (STATUS_RECEIVED, _('Received')),
        (STATUS_CANCELED, _('Canceled')),
    ]

    uuid = models.UUIDField(default=uuid4, editable=False, primary_key=True)
    entity_unit = models.ForeignKey('django_ledger.EntityUnitModel',
                                    on_delete=models.RESTRICT,
                                    blank=True,
                                    null=True,
                                    verbose_name=_('Associated Entity Unit'))
    fund = models.ForeignKey('django_ledger.FundModel',
                                    on_delete=models.RESTRICT,
                                    blank=True,
                                    null=True,
                                    verbose_name=_('Associated Fund'))
    item_model = models.ForeignKey('django_ledger.ItemModel',
                                   on_delete=models.RESTRICT,
                                   verbose_name=_('Item Model'))
    bill_model = models.ForeignKey('django_ledger.BillModel',
                                   on_delete=models.RESTRICT,
                                   null=True,
                                   blank=True,
                                   verbose_name=_('Bill Model'))
    invoice_model = models.ForeignKey('django_ledger.InvoiceModel',
                                      on_delete=models.RESTRICT,
                                      null=True,
                                      blank=True,
                                      verbose_name=_('Invoice Model'))

    # LEDGER TRANSACTION Fields (Bill/Invoice)....
    quantity = models.FloatField(null=True,
                                 blank=True,
                                 verbose_name=_('Quantity'),
                                 validators=[MinValueValidator(limit_value=0.0)])
    unit_cost = models.FloatField(null=True,
                                  blank=True,
                                  verbose_name=_('Cost Per Unit'),
                                  validators=[MinValueValidator(limit_value=0.0)])
    total_amount = models.DecimalField(max_digits=20,
                                       editable=False,
                                       null=True,
                                       blank=True,
                                       decimal_places=DECIMAL_PLACES,
                                       verbose_name=_('Total Amount QTY x UnitCost'),
                                       validators=[MinValueValidator(limit_value=0.0)])

    # Purchase Order fields...
    po_model = models.ForeignKey('django_ledger.PurchaseOrderModel',
                                 on_delete=models.RESTRICT,
                                 null=True,
                                 blank=True,
                                 verbose_name=_('Purchase Order Model'))
    po_quantity = models.FloatField(null=True,
                                    blank=True,
                                    verbose_name=_('PO Quantity'),
                                    help_text=_('Authorized item quantity for purchasing.'),
                                    validators=[MinValueValidator(limit_value=0.0)])
    po_unit_cost = models.FloatField(null=True,
                                     blank=True,
                                     verbose_name=_('PO Unit Cost'),
                                     help_text=_('Purchase Order unit cost.'),
                                     validators=[MinValueValidator(limit_value=0.0)])
    po_total_amount = models.DecimalField(max_digits=20,
                                          decimal_places=DECIMAL_PLACES,
                                          null=True,
                                          blank=True,
                                          editable=False,
                                          verbose_name=_('Authorized maximum item cost per Purchase Order'),
                                          help_text=_('Maximum authorized cost per Purchase Order.'),
                                          validators=[MinValueValidator(limit_value=0.0)])
    po_item_status = models.CharField(max_length=15,
                                      choices=PO_ITEM_STATUS,
                                      blank=True,
                                      null=True,
                                      verbose_name=_('PO Item Status'))

    # Estimate/Contract fields...
    ce_model = models.ForeignKey('django_ledger.EstimateModel',
                                 null=True,
                                 blank=True,
                                 verbose_name=_('Customer Estimate'),
                                 on_delete=models.RESTRICT)
    ce_quantity = models.FloatField(null=True,
                                    blank=True,
                                    verbose_name=_('Estimated/Contract Quantity'),
                                    validators=[MinValueValidator(limit_value=0.0)])
    ce_unit_cost_estimate = models.FloatField(null=True,
                                              blank=True,
                                              verbose_name=_('Estimate/Contract Cost per Unit.'),
                                              validators=[MinValueValidator(limit_value=0.0)])
    ce_cost_estimate = models.DecimalField(max_digits=20,
                                           null=True,
                                           blank=True,
                                           decimal_places=DECIMAL_PLACES,
                                           editable=False,
                                           verbose_name=_('Total Estimate/Contract Cost.'),
                                           validators=[MinValueValidator(limit_value=0.0)])
    ce_unit_revenue_estimate = models.FloatField(null=True,
                                                 blank=True,
                                                 verbose_name=_('Estimate/Contract Revenue per Unit.'),
                                                 validators=[MinValueValidator(limit_value=0.0)])
    ce_revenue_estimate = models.DecimalField(max_digits=20,
                                              null=True,
                                              blank=True,
                                              decimal_places=DECIMAL_PLACES,
                                              editable=False,
                                              verbose_name=_('Total Estimate/Contract Revenue.'),
                                              validators=[MinValueValidator(limit_value=0.0)])
    item_notes = models.CharField(max_length=400, null=True, blank=True, verbose_name=_('Description'))
    objects = ItemTransactionModelManager.from_queryset(queryset_class=ItemTransactionModelQuerySet)()

    class Meta:
        abstract = True
        indexes = [
            models.Index(fields=['bill_model', 'item_model']),
            models.Index(fields=['invoice_model', 'item_model']),
            models.Index(fields=['po_model', 'item_model']),
            models.Index(fields=['ce_model', 'item_model']),
            models.Index(fields=['po_item_status'])
        ]

    def __str__(self):
        # pylint: disable=no-member

        # amount = f'{currency_symbol}{self.total_amount}'
        if self.po_model_id:
            po_status_display = self.get_po_item_status_display()
            return f'PO Model: {self.po_model_id} | {po_status_display} | {self.po_total_amount}'
        elif self.bill_model_id:
            return f'Bill Model: {self.bill_model_id} | {self.total_amount}'
        elif self.invoice_model_id:
            return f'Invoice Model: {self.invoice_model_id} | {self.total_amount}'
        elif self.ce_model_id:
            return f'Estimate/Contract Model: {self.ce_model_id} | {self.ce_cost_estimate}'
        return f'Orphan {self.__class__.__name__}: {self.uuid}'

    def is_received(self) -> bool:
        """
        Determines if the ItemModel instance is received.
        ItemModel status is only relevant for ItemModels associated with PurchaseOrderModels.

        Returns
        -------
        bool
            True if received, else False.
        """
        return self.po_item_status == self.STATUS_RECEIVED

    def is_ordered(self) -> bool:
        """
        Determines if the ItemModel instance is ordered.
        ItemModel status is only relevant for ItemModels associated with PurchaseOrderModels.

        Returns
        -------
        bool
            True if received, else False.
        """
        return self.po_item_status == self.STATUS_RECEIVED

    def is_canceled(self):
        """
        Determines if the ItemModel instance is canceled.
        ItemModel status is only relevant for ItemModels associated with PurchaseOrderModels.

        Returns
        -------
        bool
            True if canceled, else False.
        """
        return self.po_item_status == self.STATUS_CANCELED

    # ItemTransactionModel Associations...
    def has_estimate(self) -> bool:
        """
        Determines if the ItemModel instance is associated with an EstimateModel.

        Returns
        -------
        bool
            True if associated with an EstimateModel, else False.
        """
        return self.ce_model_id is not None

    def has_po(self) -> bool:
        """
        Determines if the ItemModel instance is associated with a PurchaseOrderModel.

        Returns
        -------
        bool
            True if associated with an PurchaseOrderModel, else False.
        """
        return self.po_model_id is not None

    def has_invoice(self):
        """
        Determines if the ItemModel instance is associated with a InvoiceModel.

        Returns
        -------
        bool
            True if associated with an InvoiceModel, else False.
        """
        return self.invoice_model_id is not None

    def has_bill(self):
        """
        Determines if the ItemModel instance is associated with a BillModel.

        Returns
        -------
        bool
            True if associated with an BillModel, else False.
        """
        return self.bill_model_id is not None

    # TRANSACTIONS...
    def update_total_amount(self):
        """
        Hook that updates and checks the ItemModel instance fields according to its associations.
        Calculates and updates total_amount accordingly. Called on every clean() call.
        """
        if any([
            self.has_bill(),
            self.has_invoice(),
            self.has_po()
        ]):
            if self.quantity is None:
                self.quantity = 0.0

            if self.unit_cost is None:
                self.unit_cost = 0.0

            self.total_amount = round(Decimal.from_float(self.quantity * self.unit_cost), self.DECIMAL_PLACES)

            if self.has_po():

                if self.quantity > self.po_quantity:
                    raise ValidationError(f'Billed quantity {self.quantity} cannot be greater than '
                                          f'PO quantity {self.po_quantity}')
                if self.total_amount > self.po_total_amount:
                    raise ValidationError(f'Item amount {self.total_amount} cannot exceed authorized '
                                          f'PO amount {self.po_total_amount}')

                if self.total_amount > self.po_total_amount:
                    # checks if difference is within tolerance...
                    diff = self.total_amount - self.po_total_amount
                    if diff > DJANGO_LEDGER_TRANSACTION_MAX_TOLERANCE:
                        raise ValidationError(
                            f'Difference between PO Amount {self.po_total_amount} and Bill {self.total_amount} '
                            f'exceeds tolerance of {DJANGO_LEDGER_TRANSACTION_MAX_TOLERANCE}')
                    self.total_amount = self.po_total_amount
                    return

    # PURCHASE ORDER...
    def update_po_total_amount(self):
        """
        Hook that updates and checks the ItemModel instance purchase order fields according to its associations.
        Calculates and updates po_total_amount accordingly. Called on every clean() call.
        """
        if self.has_po():
            if self.po_quantity is None:
                self.po_quantity = 0.0
            if self.po_unit_cost is None:
                self.po_unit_cost = 0.0

            self.po_total_amount = round(Decimal.from_float(self.po_quantity * self.po_unit_cost), self.DECIMAL_PLACES)

    # ESTIMATE/CONTRACTS...
    def update_cost_estimate(self):
        """
        Hook that updates and checks the ItemModel instance cost estimate fields according to its associations.
        Calculates and updates ce_cost_estimate accordingly. Called on every clean() call.
        """
        if self.has_estimate():
            if self.ce_quantity is None:
                self.ce_quantity = 0.00
            if self.ce_unit_cost_estimate is None:
                self.ce_unit_cost_estimate = 0.00
            self.ce_cost_estimate = round(Decimal.from_float(self.ce_quantity * self.ce_unit_cost_estimate),
                                          self.DECIMAL_PLACES)

    def update_revenue_estimate(self):
        """
        Hook that updates and checks the ItemModel instance revenue estimate fields according to its associations.
        Calculates and updates ce_revenue_estimate accordingly. Called on every clean() call.
        """
        if self.has_estimate():
            if self.ce_quantity is None:
                self.ce_quantity = 0.00
            if self.ce_unit_revenue_estimate is None:
                self.ce_unit_revenue_estimate = 0.00
            self.ce_revenue_estimate = Decimal.from_float(self.ce_quantity * self.ce_unit_revenue_estimate)

    # HTML TAGS...
    def html_id(self) -> str:
        """
        Unique ItemModel instance HTML ID.

        Returns
        _______
        str
            HTML ID as a String.
        """
        return f'djl-item-{self.uuid}'

    def html_id_unit_cost(self) -> str:
        """
        Unique ItemModel instance unit cost field HTML ID.

        Returns
        _______
        str
            HTML ID as a String.
        """
        return f'djl-item-unit-cost-id-{self.uuid}'

    def html_id_quantity(self) -> str:
        """
        Unique ItemModel instance quantity field HTML ID.

        Returns
        _______
        str
            HTML ID as a String.
        """
        return f'djl-item-quantity-id-{self.uuid}'

    def can_create_bill(self) -> bool:
        """
        Determines if the ItemModel instance can be associated with a BillModel.
        Returns
        -------
        bool
            True, if instance can be associated with a BillModel, else False.
        """
        return self.bill_model_id is None and self.po_item_status in [
            self.STATUS_ORDERED,
            self.STATUS_IN_TRANSIT,
            self.STATUS_RECEIVED
        ]

    def get_status_css_class(self) -> str:
        """
        Determines the CSS Class used to represent the ItemModel instance in the UI based on its status.

        Returns
        -------
        str
            The CSS class as a String.
        """
        if self.is_received():
            return ' is-success'
        elif self.is_canceled():
            return ' is-danger'
        elif self.is_ordered():
            return ' is-info'
        return ' is-warning'

    def clean(self):
        if self.has_po() and not self.po_item_status:
            self.po_item_status = self.STATUS_NOT_ORDERED

        self.update_po_total_amount()
        self.update_cost_estimate()
        self.update_revenue_estimate()
        self.update_total_amount()


# FINAL MODEL CLASSES....
class UnitOfMeasureModel(UnitOfMeasureModelAbstract):
    """
    Base UnitOfMeasureModel from Abstract.
    """

    class Meta(UnitOfMeasureModelAbstract.Meta):
        abstract = False


class ItemTransactionModel(ItemTransactionModelAbstract):
    """
    Base ItemTransactionModel from Abstract.
    """

    class Meta(ItemTransactionModelAbstract.Meta):
        abstract = False


class ItemModel(ItemModelAbstract):
    """
    Base ItemModel from Abstract.
    """

    class Meta(ItemModelAbstract.Meta):
        abstract = False<|MERGE_RESOLUTION|>--- conflicted
+++ resolved
@@ -787,14 +787,10 @@
                 'key': _EntityStateModel.KEY_ITEM,
                 'sequence': 1
             }
-<<<<<<< HEAD
             if DJANGO_LEDGER_ENABLE_NONPROFIT_FEATURES:
                 LOOKUP['fund_id'] = None
 
-            state_model = EntityStateModel.objects.create(**LOOKUP)
-=======
             state_model = _EntityStateModel.objects.create(**LOOKUP)
->>>>>>> b7d87346
             return state_model
         except IntegrityError as e:
             if raise_exception:
