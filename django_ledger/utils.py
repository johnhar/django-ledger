from datetime import datetime, timedelta, date
from decimal import Decimal
from itertools import groupby
from random import choice, random, randint
from string import ascii_uppercase, ascii_lowercase, digits

from django.contrib.auth import get_user_model
from django.core.exceptions import ValidationError
from django.db.models import QuerySet
from django.utils.dateparse import parse_date
from django.utils.timezone import localtime, localdate

from django_ledger.models.accounts import AccountModel
from django_ledger.models.bank_account import BankAccountModel
from django_ledger.models.bill import BillModel, generate_bill_number, BillModelItemsThroughModel
from django_ledger.models.coa_default import CHART_OF_ACCOUNTS
from django_ledger.models.customer import CustomerModel
from django_ledger.models.entity import EntityModel
from django_ledger.models.invoice import InvoiceModel, generate_invoice_number, InvoiceModelItemsThroughModel
from django_ledger.models.items import UnitOfMeasureModel, ItemModel
from django_ledger.models.ledger import LedgerModel
from django_ledger.models.mixins import AccruableItemMixIn
from django_ledger.models.vendor import VendorModel

UserModel = get_user_model()
FAKER_IMPORTED = False

SKU_UPC_CHARS = ascii_uppercase + digits
ITEM_ID_CHARS = ascii_uppercase + ascii_lowercase + digits


def generate_random_sku(length=12):
    return ''.join(choice(SKU_UPC_CHARS) for _ in range(length))


def generate_random_upc(length=10):
    return ''.join(choice(SKU_UPC_CHARS) for _ in range(length))


def generate_random_item_id(length=20):
    return ''.join(choice(ITEM_ID_CHARS) for _ in range(length))


def new_bill_protocol(bill_model: BillModel, entity_slug: str or EntityModel, user_model: UserModel) -> BillModel:
    if isinstance(entity_slug, str):
        entity_model = EntityModel.objects.for_user(
            user_model=user_model).get(
            slug__exact=entity_slug)
    elif isinstance(entity_slug, EntityModel):
        entity_model = entity_slug
    else:
        raise ValidationError('entity_slug must be an instance of str or EntityModel')

    bill_model.bill_number = generate_bill_number()
    ledger_model = LedgerModel.objects.create(
        entity=entity_model,
        posted=True,
        name=f'Bill {bill_model.bill_number}'
    )
    ledger_model.clean()
    bill_model.ledger = ledger_model
    return bill_model


def new_invoice_protocol(invoice_model: InvoiceModel,
                         entity_slug: str or EntityModel,
                         user_model: UserModel) -> InvoiceModel:
    if isinstance(entity_slug, str):
        entity_model = EntityModel.objects.for_user(
            user_model=user_model).get(
            slug__exact=entity_slug)
    elif isinstance(entity_slug, EntityModel):
        entity_model = entity_slug
    else:
        raise ValidationError('entity_slug must be an instance of str or EntityModel')

    if not invoice_model.invoice_number:
        invoice_model.invoice_number = generate_invoice_number()
    ledger_model = LedgerModel.objects.create(
        entity=entity_model,
        posted=True,
        name=f'Invoice {invoice_model.invoice_number}'
    )
    ledger_model.clean()
    invoice_model.ledger = ledger_model
    return invoice_model


def new_bankaccount_protocol(bank_account_model: BankAccountModel,
                             entity_slug: str or EntityModel,
                             user_model: UserModel,
                             posted_ledger: bool = True) -> BankAccountModel:
    if isinstance(entity_slug, str):
        entity_model = EntityModel.objects.for_user(
            user_model=user_model).get(
            slug__exact=entity_slug)
    elif isinstance(entity_slug, EntityModel):
        entity_model = entity_slug
    else:
        raise ValidationError('entity_slug must be an instance of str or EntityModel')

    ledger_model = LedgerModel.objects.create(
        entity=entity_model,
        posted=posted_ledger,
        name=f'Bank Account {"***" + bank_account_model.account_number[-4:]}'
    )
    ledger_model.clean()
    bank_account_model.ledger = ledger_model
    return bank_account_model


def populate_default_coa(entity_model: EntityModel, activate_accounts: bool = False):
    acc_objs = [AccountModel(
        code=a['code'],
        name=a['name'],
        role=a['role'],
        balance_type=a['balance_type'],
        active=activate_accounts,
        coa=entity_model.coa,
    ) for a in CHART_OF_ACCOUNTS]

    for acc in acc_objs:
        acc.full_clean()
        acc.save()


def make_accounts_active(entity_model: EntityModel, account_code_set: set):
    accounts = entity_model.coa.accounts.filter(code__in=account_code_set)
    accounts.update(active=True)


def get_end_date_session_key(entity_slug: str):
    return f'djl_end_date_filter_{entity_slug}'.replace('-', '_')


def get_default_entity_session_key():
    return 'djl_default_entity_id'


def set_default_entity(request, entity_model: EntityModel):
    session_key = get_default_entity_session_key()
    if not request.session.get(session_key):
        request.session[session_key] = {
            'entity_uuid': str(entity_model.uuid),
            'entity_slug': entity_model.slug,
            'entity_name': entity_model.name,
        }
    elif request.session[session_key].get('entity_slug') != entity_model.slug:
        request.session[session_key] = {
            'entity_uuid': str(entity_model.uuid),
            'entity_slug': entity_model.slug,
            'entity_name': entity_model.name,
        }


def get_default_entity_from_session(request):
    session_key = get_default_entity_session_key()
    return request.session.get(session_key)


def set_session_date_filter(request, entity_slug: str, end_date: date):
    session_key = get_end_date_session_key(entity_slug)
    request.session[session_key] = end_date.isoformat()


<<<<<<< HEAD
def generate_random_invoice(
        entity_model: EntityModel,
        customer_models,
        is_progressible: bool,
        progress: float,
        accounts_gb: dict,
        issue_dt: date,
        is_paid: bool,
        paid_dt: date,
        user_model,
        item_models_products):

    invoice_model = InvoiceModel(
        customer=choice(customer_models),
        progressible=is_progressible,
        progress=progress,
        terms=choice(InvoiceModel.TERMS)[0],
        invoice_number=generate_invoice_number(),
        amount_due=0,
        cash_account=choice(accounts_gb['asset_ca_cash']),
        receivable_account=choice(accounts_gb['asset_ca_recv']),
        payable_account=choice(accounts_gb['lia_cl_acc_pay']),
        earnings_account=choice(accounts_gb['in_sales']),
        date=issue_dt,
        paid=is_paid,
        paid_date=paid_dt
    )

    invoice_model = new_invoice_protocol(
        invoice_model=invoice_model,
        entity_slug=entity_model,
        user_model=user_model)

    invoice_model.clean()
    invoice_model.save()

    invoice_items = [
        InvoiceModelItemsThroughModel(
            invoice_model=invoice_model,
            item_model=choice(item_models_products),
            quantity=random() * randint(1, 5),
            unit_cost=random() * randint(100, 999)
        ) for _ in range(randint(1, 10))
    ]

    for ii in invoice_items:
        ii.clean()

    invoice_model.invoicemodelitemsthroughmodel_set.bulk_create(invoice_items)
    invoice_model.update_amount_due()
    invoice_model.amount_paid = Decimal(random()) * invoice_model.amount_due
    invoice_model.new_state(commit=True)
    invoice_model.clean()
    invoice_model.save()
    invoice_model.migrate_state(
        user_model=user_model,
        entity_slug=entity_model.slug,
        je_date=paid_dt)


def generate_sample_data(entity_model: str or EntityModel,
                         user_model,
                         start_dt: datetime,
                         days_fw: int,
                         cap_contribution: float or int = 20000,
                         income_tx_avg: float or int = 2000,
                         expense_tx_avg: float or int = 1000,
                         tx_quantity: int = 100,
                         is_progressible_probability: float = 0.2,
                         is_paid_probability: float = 0.90):
    try:
        from faker import Faker
        from faker.providers import company, address, phone_number

        global FAKER_IMPORTED
        FAKER_IMPORTED = True

        fk = Faker(['en_US'])
        fk.add_provider(company)
        fk.add_provider(address)
        fk.add_provider(phone_number)

    except ImportError:
        return False

    if not isinstance(entity_model, EntityModel):
        entity_model: EntityModel = EntityModel.objects.get(slug__exact=entity_model)

    entity_model.ledgers.all().delete()
    entity_model.customers.all().delete()
    entity_model.vendors.all().delete()
    entity_model.items.all().delete()

    # VENDOR GENERATION...
=======
def generate_random_vendors(entity_model: EntityModel, fk):
>>>>>>> b0fdceec
    vendor_count = randint(10, 20)
    vendor_models = [
        VendorModel(
            vendor_name=fk.name() if random() > .7 else fk.company(),
            entity=entity_model,
            address_1=fk.street_address(),
            address_2=fk.building_number() if random() < .2 else None,
            city=fk.city(),
            state=fk.state_abbr(),
            zip_code=fk.postcode(),
            phone=fk.phone_number(),
            country='USA',
            email=fk.email(),
            website=fk.url(),
            active=True,
            hidden=False
        ) for _ in range(vendor_count)
    ]

    for vendor in vendor_models:
        vendor.clean()
<<<<<<< HEAD
    vendor_models = VendorModel.objects.bulk_create(vendor_models)

    # CUSTOMER GENERATION...
=======

    return VendorModel.objects.bulk_create(vendor_models, ignore_conflicts=True)


def generate_random_customers(entity_model: EntityModel, fk):
>>>>>>> b0fdceec
    customer_count = randint(10, 20)
    customer_models = [
        CustomerModel(
            customer_name=fk.name() if random() > .2 else fk.company(),
            entity=entity_model,
            address_1=fk.street_address() + fk.street_suffix(),
            address_2=fk.building_number() if random() > .2 else None,
            city=fk.city(),
            state=fk.state_abbr(),
            zip_code=fk.postcode(),
            country='USA',
            phone=fk.phone_number(),
            email=fk.email(),
            website=fk.url(),
            active=True,
            hidden=False
        ) for _ in range(customer_count)
    ]

    for customer in customer_models:
        customer.clean()
<<<<<<< HEAD
    customer_models = CustomerModel.objects.bulk_create(customer_models)

    # todo: create bank account models...

    ledger, created = entity_model.ledgers.get_or_create(
        name='Business Funding Ledger',
        posted=True
    )

    accounts = AccountModel.on_coa.for_entity_available(
        entity_slug=entity_model.slug,
        user_model=user_model
    ).order_by('role')
    accounts_gb = {
        g: list(v) for g, v in groupby(accounts, key=lambda a: a.role)
    }
=======

    return CustomerModel.objects.bulk_create(customer_models, ignore_conflicts=True)

>>>>>>> b0fdceec

def fund_entity(entity_model: EntityModel,
                start_dt: date,
                accounts_gb: dict,
                cap_contribution: float or int):
    capital_acc = choice(accounts_gb['eq_capital'])
    cash_acc = choice(accounts_gb['asset_ca_cash'])

    txs = list()
    txs.append({
        'account_id': cash_acc.uuid,
        'tx_type': 'debit',
        'amount': cap_contribution,
        'description': f'Sample data for {entity_model.name}'
    })
    txs.append({
        'account_id': capital_acc.uuid,
        'tx_type': 'credit',
        'amount': cap_contribution,
        'description': f'Sample data for {entity_model.name}'
    })

<<<<<<< HEAD
=======
    ledger, created = entity_model.ledgers.get_or_create(
        name='Business Funding Ledger',
        posted=True
    )
>>>>>>> b0fdceec
    entity_model.commit_txs(
        je_date=start_dt,
        je_txs=txs,
        je_activity='op',
        je_posted=True,
        je_ledger=ledger
    )

<<<<<<< HEAD
=======

def create_uom_models(entity_model: EntityModel):
>>>>>>> b0fdceec
    UOMs = {
        'unit': 'Unit',
        'ln.ft': 'Linear Feet',
        'sq.ft': 'Square Feet',
        'lb': 'Pound',
<<<<<<< HEAD
        'pallet': 'Pallet'
=======
        'pallet': 'Pallet',
        'man-hour': 'Man Hour'
>>>>>>> b0fdceec
    }

    uom_models = [
        UnitOfMeasureModel(unit_abbr=abbr,
                           entity=entity_model,
                           name=name) for abbr, name in UOMs.items()
    ]
<<<<<<< HEAD
    uom_models = UnitOfMeasureModel.objects.bulk_create(uom_models)

    item_count = randint(20, 40)
    item_models = [
        ItemModel(name=f'Product or Service {randint(1000, 9999)}',
                  uom=choice(uom_models),
                  sku=generate_random_sku(),
                  upc=generate_random_upc(),
                  item_id=generate_random_item_id(),
                  entity=entity_model,
                  is_product_or_service=True,
                  earnings_account=choice(accounts_gb['in_sales']),
                  ) for _ in range(item_count)
    ]

    item_models = entity_model.items.bulk_create(item_models)
    for im in item_models:
        im.clean()

    item_models_products = [i for i in item_models if i.is_product_or_service]
=======
    return UnitOfMeasureModel.objects.bulk_create(uom_models)


def generate_random_products(entity_model: EntityModel, uom_models, accounts_gb):
    product_count = randint(20, 40)
    product_models = [
        ItemModel(
            name=f'Product or Service {randint(1000, 9999)}',
            uom=choice(uom_models),
            sku=generate_random_sku(),
            upc=generate_random_upc(),
            item_id=generate_random_item_id(),
            entity=entity_model,
            is_product_or_service=True,
            earnings_account=choice(accounts_gb['in_sales']),
        ) for _ in range(product_count)
    ]

    product_models = entity_model.items.bulk_create(product_models)

    for im in product_models:
        im.clean()

    return product_models


def generate_random_expenses(entity_model: EntityModel, uom_models, accounts_gb):
    expense_count = randint(20, 40)
    expense_models = [
        ItemModel(
            name=f'Expense Item {randint(1000, 9999)}',
            uom=choice(uom_models),
            sku=generate_random_sku(),
            upc=generate_random_upc(),
            item_id=generate_random_item_id(),
            entity=entity_model,
            is_product_or_service=False,
            for_inventory=False,
            expense_account=choice(accounts_gb['ex_op']),
        ) for _ in range(expense_count)
    ]

    expense_models = entity_model.items.bulk_create(expense_models)

    for em in expense_models:
        em.clean()

    return expense_models


def generate_random_invoice(
        entity_model: EntityModel,
        customer_models,
        user_model,
        is_progressible: bool,
        progress: float,
        accounts_by_role: dict,
        issue_dt: date,
        is_paid: bool,
        paid_dt: date,
        product_models):
    invoice_model = InvoiceModel(
        customer=choice(customer_models),
        progressible=is_progressible,
        progress=progress,
        terms=choice(InvoiceModel.TERMS)[0],
        invoice_number=generate_invoice_number(),
        amount_due=0,
        cash_account=choice(accounts_by_role['asset_ca_cash']),
        receivable_account=choice(accounts_by_role['asset_ca_recv']),
        payable_account=choice(accounts_by_role['lia_cl_acc_pay']),
        earnings_account=choice(accounts_by_role['in_sales']),
        date=issue_dt,
        paid=is_paid,
        paid_date=paid_dt
    )

    invoice_model = new_invoice_protocol(
        invoice_model=invoice_model,
        entity_slug=entity_model,
        user_model=user_model)

    invoice_model.clean()
    invoice_model.save()

    invoice_items = [
        InvoiceModelItemsThroughModel(
            invoice_model=invoice_model,
            item_model=choice(product_models),
            quantity=round(random() * randint(1, 5), 2),
            unit_cost=round(random() * randint(100, 999), 2)
        ) for _ in range(randint(1, 10))
    ]

    for ii in invoice_items:
        ii.clean()

    invoice_model.invoicemodelitemsthroughmodel_set.bulk_create(invoice_items)
    invoice_model.update_amount_due()
    invoice_model.amount_paid = Decimal(round(random() * float(invoice_model.amount_due), 2))
    invoice_model.new_state(commit=True)
    invoice_model.clean()
    invoice_model.save()
    invoice_model.migrate_state(
        user_model=user_model,
        entity_slug=entity_model.slug,
        je_date=paid_dt)


def generate_random_bill(
        entity_model: EntityModel,
        user_model,
        vendor_models: list,
        expense_models: list,
        is_progressible: bool,
        progress: float,
        accounts_by_role: dict,
        issue_dt: date,
        is_paid: bool,
        paid_dt: date):
    bill_model = BillModel(
        vendor=choice(vendor_models),
        progressible=is_progressible,
        progress=progress,
        terms=choice(BillModel.TERMS)[0],
        bill_number=generate_bill_number(),
        amount_due=0,
        cash_account=choice(accounts_by_role['asset_ca_cash']),
        receivable_account=choice(accounts_by_role['asset_ca_recv']),
        payable_account=choice(accounts_by_role['lia_cl_acc_pay']),
        earnings_account=choice(accounts_by_role['ex_op']),
        date=issue_dt,
        paid=is_paid,
        paid_date=paid_dt
    )

    bill_model = new_bill_protocol(
        bill_model=bill_model,
        entity_slug=entity_model,
        user_model=user_model)

    bill_model.clean()
    bill_model.save()

    bill_items = [
        BillModelItemsThroughModel(
            bill_model=bill_model,
            item_model=choice(expense_models),
            quantity=round(random() * randint(1, 5), 2),
            unit_cost=round(random() * randint(100, 800), 2)
        ) for _ in range(randint(1, 10))
    ]

    for ii in bill_items:
        ii.clean()

    bill_model.billmodelitemsthroughmodel_set.bulk_create(bill_items)
    bill_model.update_amount_due()
    bill_model.amount_paid = Decimal(round(random() * float(bill_model.amount_due), 2))
    bill_model.new_state(commit=True)
    bill_model.clean()
    bill_model.save()
    bill_model.migrate_state(
        user_model=user_model,
        entity_slug=entity_model.slug,
        je_date=paid_dt)


def generate_sample_data(entity_model: str or EntityModel,
                         user_model,
                         start_dt: datetime,
                         days_fw: int,
                         cap_contribution: float or int = 20000,
                         # income_tx_avg: float or int = 2000,
                         # expense_tx_avg: float or int = 1000,
                         tx_quantity: int = 100,
                         is_progressible_probability: float = 0.2,
                         is_paid_probability: float = 0.90):
    try:
        from faker import Faker
        from faker.providers import company, address, phone_number

        global FAKER_IMPORTED
        FAKER_IMPORTED = True

        fk = Faker(['en_US'])
        fk.add_provider(company)
        fk.add_provider(address)
        fk.add_provider(phone_number)

    except ImportError:
        return False

    if not isinstance(entity_model, EntityModel):
        entity_model: EntityModel = EntityModel.objects.get(slug__exact=entity_model)

    entity_model.ledgers.all().delete()
    entity_model.customers.all().delete()
    entity_model.vendors.all().delete()
    entity_model.items.all().delete()

    accounts = AccountModel.on_coa.for_entity_available(
        entity_slug=entity_model.slug,
        user_model=user_model
    ).order_by('role')
    accounts_by_role = {
        g: list(v) for g, v in groupby(accounts, key=lambda a: a.role)
    }

    vendor_models = generate_random_vendors(entity_model, fk)
    customer_models = generate_random_customers(entity_model, fk)

    # todo: create bank account models...
    fund_entity(entity_model=entity_model,
                start_dt=start_dt,
                accounts_gb=accounts_by_role,
                cap_contribution=cap_contribution)

    uom_models = create_uom_models(entity_model=entity_model)
    product_models = generate_random_products(entity_model=entity_model,
                                              uom_models=uom_models,
                                              accounts_gb=accounts_by_role)

    expense_models = generate_random_expenses(entity_model=entity_model,
                                              uom_models=uom_models,
                                              accounts_gb=accounts_by_role)
>>>>>>> b0fdceec

    loc_time = localtime()
    for i in range(tx_quantity):

        issue_dttm = start_dt + timedelta(days=randint(0, days_fw))
        if issue_dttm > loc_time:
            issue_dttm = loc_time

        is_progressible = random() < is_progressible_probability
        progress = Decimal(round(random(), 2)) if is_progressible else 0

        is_paid = random() < is_paid_probability
        paid_dttm = issue_dttm + timedelta(days=randint(0, 60)) if is_paid else None
        if paid_dttm and paid_dttm >= loc_time:
            paid_dttm = None
            is_paid = False

        issue_dt = issue_dttm.date()
        paid_dt = paid_dttm.date() if paid_dttm else None
        # switch_amt = random() > 0.75

        if i % 2 == 0:

            generate_random_bill(
                entity_model=entity_model,
                vendor_models=vendor_models,
                is_progressible=is_progressible,
                progress=progress,
                accounts_by_role=accounts_by_role,
                issue_dt=issue_dt,
                is_paid=is_paid,
                paid_dt=paid_dt,
                user_model=user_model,
                expense_models=expense_models
            )

<<<<<<< HEAD
            bill = new_bill_protocol(bill_model=bill, entity_slug=entity_model.slug, user_model=user_model)
            bill.clean()
            bill.migrate_state(user_model=user_model, entity_slug=entity_model.slug, je_date=paid_dt)
            bill.save()
=======
>>>>>>> b0fdceec

        else:

            generate_random_invoice(
                entity_model=entity_model,
                customer_models=customer_models,
                is_progressible=is_progressible,
                progress=progress,
<<<<<<< HEAD
                accounts_gb=accounts_gb,
=======
                accounts_by_role=accounts_by_role,
>>>>>>> b0fdceec
                issue_dt=issue_dt,
                is_paid=is_paid,
                paid_dt=paid_dt,
                user_model=user_model,
<<<<<<< HEAD
                item_models_products=item_models_products
=======
                product_models=product_models
>>>>>>> b0fdceec
            )


def progressible_net_summary(queryset: QuerySet) -> dict:
    """
    A convenience function that computes current net summary of progressible models.
    "net_30" group indicates the total amount is due in 30 days or less.
    "net_0" group indicates total past due amount.

    :param queryset: Progressible Objects Queryset.
    :return: A dictionary summarizing current net summary 0,30,60,90,90+ bill open amounts.
    """
    nets = {
        'net_0': 0,
        'net_30': 0,
        'net_60': 0,
        'net_90': 0,
        'net_90+': 0
    }
    nets_collect = [{
        'net_due_group': b.net_due_group(),
        'amount_open': b.get_amount_open()
    } for b in queryset]
    nets_collect.sort(key=lambda b: b['net_due_group'])
    nets_collect = {
        g: float(sum(b['amount_open'] for b in l)) for g, l in groupby(nets_collect, key=lambda b: b['net_due_group'])
    }
    nets.update(nets_collect)
    return nets


def mark_progressible_paid(progressible_model: AccruableItemMixIn, user_model, entity_slug: str):
    progressible_model.paid = True
    progressible_model.clean()
    progressible_model.save()
    progressible_model.migrate_state(
        user_model=user_model,
        entity_slug=entity_slug
    )


def get_end_date_from_session(entity_slug: str, request) -> date:
    session_end_date_filter = get_end_date_session_key(entity_slug)
    end_date = request.session.get(session_end_date_filter)
    end_date = parse_date(end_date) if end_date else localdate()
    return end_date<|MERGE_RESOLUTION|>--- conflicted
+++ resolved
@@ -163,104 +163,7 @@
     request.session[session_key] = end_date.isoformat()
 
 
-<<<<<<< HEAD
-def generate_random_invoice(
-        entity_model: EntityModel,
-        customer_models,
-        is_progressible: bool,
-        progress: float,
-        accounts_gb: dict,
-        issue_dt: date,
-        is_paid: bool,
-        paid_dt: date,
-        user_model,
-        item_models_products):
-
-    invoice_model = InvoiceModel(
-        customer=choice(customer_models),
-        progressible=is_progressible,
-        progress=progress,
-        terms=choice(InvoiceModel.TERMS)[0],
-        invoice_number=generate_invoice_number(),
-        amount_due=0,
-        cash_account=choice(accounts_gb['asset_ca_cash']),
-        receivable_account=choice(accounts_gb['asset_ca_recv']),
-        payable_account=choice(accounts_gb['lia_cl_acc_pay']),
-        earnings_account=choice(accounts_gb['in_sales']),
-        date=issue_dt,
-        paid=is_paid,
-        paid_date=paid_dt
-    )
-
-    invoice_model = new_invoice_protocol(
-        invoice_model=invoice_model,
-        entity_slug=entity_model,
-        user_model=user_model)
-
-    invoice_model.clean()
-    invoice_model.save()
-
-    invoice_items = [
-        InvoiceModelItemsThroughModel(
-            invoice_model=invoice_model,
-            item_model=choice(item_models_products),
-            quantity=random() * randint(1, 5),
-            unit_cost=random() * randint(100, 999)
-        ) for _ in range(randint(1, 10))
-    ]
-
-    for ii in invoice_items:
-        ii.clean()
-
-    invoice_model.invoicemodelitemsthroughmodel_set.bulk_create(invoice_items)
-    invoice_model.update_amount_due()
-    invoice_model.amount_paid = Decimal(random()) * invoice_model.amount_due
-    invoice_model.new_state(commit=True)
-    invoice_model.clean()
-    invoice_model.save()
-    invoice_model.migrate_state(
-        user_model=user_model,
-        entity_slug=entity_model.slug,
-        je_date=paid_dt)
-
-
-def generate_sample_data(entity_model: str or EntityModel,
-                         user_model,
-                         start_dt: datetime,
-                         days_fw: int,
-                         cap_contribution: float or int = 20000,
-                         income_tx_avg: float or int = 2000,
-                         expense_tx_avg: float or int = 1000,
-                         tx_quantity: int = 100,
-                         is_progressible_probability: float = 0.2,
-                         is_paid_probability: float = 0.90):
-    try:
-        from faker import Faker
-        from faker.providers import company, address, phone_number
-
-        global FAKER_IMPORTED
-        FAKER_IMPORTED = True
-
-        fk = Faker(['en_US'])
-        fk.add_provider(company)
-        fk.add_provider(address)
-        fk.add_provider(phone_number)
-
-    except ImportError:
-        return False
-
-    if not isinstance(entity_model, EntityModel):
-        entity_model: EntityModel = EntityModel.objects.get(slug__exact=entity_model)
-
-    entity_model.ledgers.all().delete()
-    entity_model.customers.all().delete()
-    entity_model.vendors.all().delete()
-    entity_model.items.all().delete()
-
-    # VENDOR GENERATION...
-=======
 def generate_random_vendors(entity_model: EntityModel, fk):
->>>>>>> b0fdceec
     vendor_count = randint(10, 20)
     vendor_models = [
         VendorModel(
@@ -282,17 +185,11 @@
 
     for vendor in vendor_models:
         vendor.clean()
-<<<<<<< HEAD
-    vendor_models = VendorModel.objects.bulk_create(vendor_models)
-
-    # CUSTOMER GENERATION...
-=======
 
     return VendorModel.objects.bulk_create(vendor_models, ignore_conflicts=True)
 
 
 def generate_random_customers(entity_model: EntityModel, fk):
->>>>>>> b0fdceec
     customer_count = randint(10, 20)
     customer_models = [
         CustomerModel(
@@ -314,28 +211,9 @@
 
     for customer in customer_models:
         customer.clean()
-<<<<<<< HEAD
-    customer_models = CustomerModel.objects.bulk_create(customer_models)
-
-    # todo: create bank account models...
-
-    ledger, created = entity_model.ledgers.get_or_create(
-        name='Business Funding Ledger',
-        posted=True
-    )
-
-    accounts = AccountModel.on_coa.for_entity_available(
-        entity_slug=entity_model.slug,
-        user_model=user_model
-    ).order_by('role')
-    accounts_gb = {
-        g: list(v) for g, v in groupby(accounts, key=lambda a: a.role)
-    }
-=======
 
     return CustomerModel.objects.bulk_create(customer_models, ignore_conflicts=True)
 
->>>>>>> b0fdceec
 
 def fund_entity(entity_model: EntityModel,
                 start_dt: date,
@@ -358,13 +236,10 @@
         'description': f'Sample data for {entity_model.name}'
     })
 
-<<<<<<< HEAD
-=======
     ledger, created = entity_model.ledgers.get_or_create(
         name='Business Funding Ledger',
         posted=True
     )
->>>>>>> b0fdceec
     entity_model.commit_txs(
         je_date=start_dt,
         je_txs=txs,
@@ -373,22 +248,15 @@
         je_ledger=ledger
     )
 
-<<<<<<< HEAD
-=======
 
 def create_uom_models(entity_model: EntityModel):
->>>>>>> b0fdceec
     UOMs = {
         'unit': 'Unit',
         'ln.ft': 'Linear Feet',
         'sq.ft': 'Square Feet',
         'lb': 'Pound',
-<<<<<<< HEAD
-        'pallet': 'Pallet'
-=======
         'pallet': 'Pallet',
         'man-hour': 'Man Hour'
->>>>>>> b0fdceec
     }
 
     uom_models = [
@@ -396,28 +264,6 @@
                            entity=entity_model,
                            name=name) for abbr, name in UOMs.items()
     ]
-<<<<<<< HEAD
-    uom_models = UnitOfMeasureModel.objects.bulk_create(uom_models)
-
-    item_count = randint(20, 40)
-    item_models = [
-        ItemModel(name=f'Product or Service {randint(1000, 9999)}',
-                  uom=choice(uom_models),
-                  sku=generate_random_sku(),
-                  upc=generate_random_upc(),
-                  item_id=generate_random_item_id(),
-                  entity=entity_model,
-                  is_product_or_service=True,
-                  earnings_account=choice(accounts_gb['in_sales']),
-                  ) for _ in range(item_count)
-    ]
-
-    item_models = entity_model.items.bulk_create(item_models)
-    for im in item_models:
-        im.clean()
-
-    item_models_products = [i for i in item_models if i.is_product_or_service]
-=======
     return UnitOfMeasureModel.objects.bulk_create(uom_models)
 
 
@@ -644,7 +490,6 @@
     expense_models = generate_random_expenses(entity_model=entity_model,
                                               uom_models=uom_models,
                                               accounts_gb=accounts_by_role)
->>>>>>> b0fdceec
 
     loc_time = localtime()
     for i in range(tx_quantity):
@@ -681,13 +526,6 @@
                 expense_models=expense_models
             )
 
-<<<<<<< HEAD
-            bill = new_bill_protocol(bill_model=bill, entity_slug=entity_model.slug, user_model=user_model)
-            bill.clean()
-            bill.migrate_state(user_model=user_model, entity_slug=entity_model.slug, je_date=paid_dt)
-            bill.save()
-=======
->>>>>>> b0fdceec
 
         else:
 
@@ -696,20 +534,12 @@
                 customer_models=customer_models,
                 is_progressible=is_progressible,
                 progress=progress,
-<<<<<<< HEAD
-                accounts_gb=accounts_gb,
-=======
                 accounts_by_role=accounts_by_role,
->>>>>>> b0fdceec
                 issue_dt=issue_dt,
                 is_paid=is_paid,
                 paid_dt=paid_dt,
                 user_model=user_model,
-<<<<<<< HEAD
-                item_models_products=item_models_products
-=======
                 product_models=product_models
->>>>>>> b0fdceec
             )
 
 
